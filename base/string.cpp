--- conflicted
+++ resolved
@@ -169,64 +169,14 @@
 
 #else
 
-<<<<<<< HEAD
-std::string to_utf8(const wchar_t* src, const int n)
-=======
-// Based on Allegro Unicode code (allegro/src/unicode.c)
-static std::size_t insert_utf8_char(std::string* result, wchar_t chr)
-{
-  int size, bits, b, i;
-
-  if (chr < 128) {
-    if (result)
-      result->push_back(chr);
-    return 1;
-  }
-
-  bits = 7;
-  while (chr >= (1<<bits))
-    bits++;
-
-  size = 2;
-  b = 11;
-
-  while (b < bits) {
-    size++;
-    b += 5;
-  }
-
-  if (result) {
-    b -= (7-size);
-    int firstbyte = chr>>b;
-    for (i=0; i<size; i++)
-      firstbyte |= (0x80>>i);
-
-    result->push_back(firstbyte);
-
-    for (i=1; i<size; i++) {
-      b -= 6;
-      result->push_back(0x80 | ((chr>>b)&0x3F));
-    }
-  }
-
-  return size;
-}
-
 std::string to_utf8(const wchar_t* src, const size_t n)
->>>>>>> 3be4aa11
 {
   // Get required size to reserve a string so string::push_back()
   // doesn't need to reallocate its data.
   std::size_t required_size = 0;
-<<<<<<< HEAD
-  auto p = src;
-  for (int i=0; i<n; ++i, ++p)
-    required_size += insert_utf8_char(*p);
-=======
   const auto* p = src;
   for (size_t i=0; i<n; ++i, ++p)
-    required_size += insert_utf8_char(nullptr, *p);
->>>>>>> 3be4aa11
+    required_size += insert_utf8_char(*p);
   if (!required_size)
     return "";
 
