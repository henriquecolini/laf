--- conflicted
+++ resolved
@@ -24,20 +24,13 @@
           sudo apt-get install -y \
             libc++-dev libc++abi-dev \
             libpixman-1-dev libfreetype6-dev libharfbuzz-dev zlib1g-dev \
-<<<<<<< HEAD
-            libx11-dev libxcursor-dev libxi-dev libgl1-mesa-dev
+            libx11-dev libxcursor-dev libxi-dev libgl1-mesa-dev libfontconfig1-dev
         fi
         if [[ "${{ matrix.backend }}" == "skia" ]] ; then
           if [[ "${{ matrix.build_type }}" == "RelWithDebInfo" ]] ; then
             skia_build_type=Release
           else
             skia_build_type=Debug
-=======
-            libx11-dev libxcursor-dev libxi-dev libgl1-mesa-dev libfontconfig1-dev
-          if [[ "${{ matrix.backend }}" == "skia" ]] ; then
-            wget https://github.com/aseprite/skia/releases/download/m102-861e4743af/Skia-Linux-Release-x64-libc++.zip
-            unzip Skia-Linux-Release-x64-libc++.zip -d skia
->>>>>>> 41b11d6e
           fi
           skia_arch=$(echo $RUNNER_ARCH | awk '{print tolower($0)}')
           echo Downloading https://github.com/aseprite/skia/releases/download/m124-08a5439a6b/Skia-${{ runner.os }}-$skia_build_type-$skia_arch.zip ...
