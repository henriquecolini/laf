// LAF Library
// Copyright (c) 2021-2024  Igara Studio S.A.
//
// This file is released under the terms of the MIT license.
// Read LICENSE.txt for more information.

#include "os/os.h"
#include "text/text.h"

using namespace os;
using namespace text;

const int kTitleBarSize = 32;
const int kButtonSize = 32;
const int kResizeBorder = 8;

const gfx::Color kTitleBarBase = gfx::rgba(100, 100, 200);
const gfx::Color kTitleBarHigh = gfx::rgba(200, 200, 220);
const gfx::Color kTitleBarText = gfx::rgba(25, 25, 50);
const gfx::Color kContentBase = gfx::rgba(40, 40, 35);
const gfx::Color kContentHigh = gfx::rgba(50, 55, 45);
const gfx::Color kContentText = gfx::rgba(105, 115, 85);
const gfx::Color kContentEdge = gfx::rgba(200, 200, 100);

Hit hit_test(Window* window,
             const gfx::Point& pos)
{
  // For a full screen window, we are always in the content area
  if (window->isFullscreen())
    return Hit::Content;

  gfx::Rect rc = window->bounds();
  gfx::Rect rc2 = rc;
  rc2.shrink(kResizeBorder);

  // Mouse in client area
  if (!rc.contains(pos)) {
    return Hit::Content;
  }
  // Resize edges
<<<<<<< HEAD
  else if (!rc2.contains(pos) &&
           // macOS cannot start the resizing actions (just the window movement)
           instance()->hasCapability(Capabilities::CanStartWindowResize)) {
=======
  if (!rc2.contains(pos) &&
      // macOS cannot start the resizing actions (just the window movement)
      os::instance()->hasCapability(os::Capabilities::CanStartWindowResize)) {
>>>>>>> 3be4aa11
    if (pos.y < kResizeBorder) {
      if (pos.x < kResizeBorder) return Hit::TopLeft;
      if (pos.x > rc.x2()-kResizeBorder) return Hit::TopRight;
      return Hit::Top;
    }
    if (pos.y > rc.y2()-kResizeBorder) {
      if (pos.x < kResizeBorder) return Hit::BottomLeft;
      if (pos.x > rc.x2()-kResizeBorder) return Hit::BottomRight;
      return Hit::Bottom;
    }
    if (pos.x < rc.w/2) return Hit::Left;
    return Hit::Right;
  }
  if (pos.y <= kTitleBarSize) {
    if (pos.x > rc.x2()-kButtonSize) return Hit::CloseButton;
    if (pos.x > rc.x2()-kButtonSize*2) return Hit::MaximizeButton;
    if (pos.x > rc.x2()-kButtonSize*3) return Hit::MinimizeButton;
    return Hit::TitleBar;
  }
  return Hit::Content;
}

void draw_button(Surface* surface, int x, Hit button, const Hit hit)
{
  Paint p;
  gfx::Rect box(x, 0, kButtonSize, kButtonSize);

  p.color(hit == button ? kTitleBarHigh: kTitleBarBase);
  p.style(Paint::Fill);
  surface->drawRect(box, p);

  p.color(gfx::rgba(25, 25, 50));
  p.style(Paint::Stroke);
  surface->drawRect(gfx::Rect(x, 0, 2, kButtonSize), p);

  // Draw icon
  box.shrink(11);
  box.inflate(1, 1);
  p.strokeWidth(1.5f);
  p.antialias(true);
  switch (button) {
    case Hit::MinimizeButton:
      surface->drawRect(gfx::Rect(box.x, box.y2()-2, box.w, 1), p);
      break;
    case Hit::MaximizeButton:
      surface->drawRect(gfx::Rect(box), p);
      break;
    case Hit::CloseButton: {
      gfx::Path path;
      path.moveTo(box.x, box.y);
      path.lineTo(box.x2(), box.y2());
      path.moveTo(box.x2(), box.y);
      path.lineTo(box.x, box.y2());
      surface->drawPath(path, p);
      break;
    }
    default:
      break;
  }
}

void draw_window(Window* window,
                 const FontRef& font,
                 const Hit hit)
{
  Surface* surface = window->surface();
  SurfaceLock lock(surface);
  gfx::Rect rc = surface->bounds();
  gfx::Rect rc2 = rc;
  Paint p;
  p.style(Paint::Fill);

  // Draw custom title bar area
  if (!window->isFullscreen()) {
    rc2.h = kTitleBarSize;

    p.color(hit == Hit::TitleBar ? kTitleBarHigh: kTitleBarBase);
    surface->drawRect(gfx::Rect(rc2).inflate(-kButtonSize*3, 0), p);

    rc2.y += kTitleBarSize/2 - 10;

    p.color(kTitleBarText);
    draw_text(surface, nullptr, "Custom Window",
              rc2.center(), &p, TextAlign::Center);

    // Draw buttons
    draw_button(surface, rc.x2()-kButtonSize, Hit::CloseButton, hit);
    draw_button(surface, rc.x2()-kButtonSize*2, Hit::MaximizeButton, hit);
    draw_button(surface, rc.x2()-kButtonSize*3, Hit::MinimizeButton, hit);

    // Client area
    rc2 = rc;
    rc2.y += kTitleBarSize;
    rc2.h -= kTitleBarSize;
  }

  // Draw client area
  p.color(hit == Hit::Content ? kContentHigh: kContentBase);
  surface->drawRect(rc2, p);

  p.style(Paint::Style::Stroke);
  p.color(kContentEdge);
  surface->drawRect(rc2, p);

  p.style(Paint::Style::Fill);
  p.color(kContentText);
  draw_text(surface, font, "Content Rect",
            rc2.center(), &p, TextAlign::Center);

  if (window->isFullscreen()) {
    auto pos = rc2.center();
    pos.y += 24;
    draw_text(surface, font, "(F key or F11 to exit full screen)",
              pos, &p, TextAlign::Center);
  }

  if (window->isVisible())
    window->invalidateRegion(gfx::Region(rc));
  else
    window->setVisible(true);
}

bool update_hit(Window* window,
                const Event& ev,
                Hit& hit)
{
  Hit newHit = hit_test(window, ev.position());
  if (newHit != hit) {
    hit = newHit;
    return true;
  }
  return false;
}

WindowRef create_window()
{
  WindowSpec spec;
  spec.contentRect(gfx::Rect(32, 32, 400, 300));
  spec.titled(false);
  spec.borderless(true);

  WindowRef window = instance()->makeWindow(spec);
  window->setTitle("Custom Window");
  window->handleHitTest = hit_test;

  return window;
}

void handle_mouse_move(Window* window,
                       const Hit hit)
{
  NativeCursor cursor = NativeCursor::Arrow;
  switch (hit) {
    case Hit::Content:     cursor = NativeCursor::Arrow;  break;
    case Hit::TitleBar:    cursor = NativeCursor::Move;   break;
    case Hit::TopLeft:     cursor = NativeCursor::SizeNW; break;
    case Hit::Top:         cursor = NativeCursor::SizeN;  break;
    case Hit::TopRight:    cursor = NativeCursor::SizeNE; break;
    case Hit::Left:        cursor = NativeCursor::SizeW;  break;
    case Hit::Right:       cursor = NativeCursor::SizeE;  break;
    case Hit::BottomLeft:  cursor = NativeCursor::SizeSW; break;
    case Hit::Bottom:      cursor = NativeCursor::SizeS;  break;
    case Hit::BottomRight: cursor = NativeCursor::SizeSE; break;
    default: break;
  }
  window->setCursor(cursor);
}

bool handle_mouse_down(Window* window,
                       const Event& ev,
                       const Hit hit)
{
  NativeCursor cursor = NativeCursor::Arrow;
  WindowAction action = WindowAction::Move;
  switch (hit) {
    case Hit::Content:        return true;
    case Hit::TitleBar:       action = WindowAction::Move; break;
    case Hit::TopLeft:        action = WindowAction::ResizeFromTopLeft; break;
    case Hit::Top:            action = WindowAction::ResizeFromTop;  break;
    case Hit::TopRight:       action = WindowAction::ResizeFromTopRight; break;
    case Hit::Left:           action = WindowAction::ResizeFromLeft;  break;
    case Hit::Right:          action = WindowAction::ResizeFromRight;  break;
    case Hit::BottomLeft:     action = WindowAction::ResizeFromBottomLeft; break;
    case Hit::Bottom:         action = WindowAction::ResizeFromBottom;  break;
    case Hit::BottomRight:    action = WindowAction::ResizeFromBottomRight; break;
    case Hit::MinimizeButton: window->minimize(); return true;
    case Hit::MaximizeButton: window->maximize(); return true;
    case Hit::CloseButton:    return false;
    default:                  break;
  }
  window->performWindowAction(action, &ev);
  return true;
}

int app_main(int argc, char* argv[])
{
  SystemRef system = make_system();
  system->setAppMode(AppMode::GUI);

  FontRef font = FontMgr::Make()->defaultFont();
  WindowRef window = create_window();
  Hit hit = Hit::None; // Current area which the mouse cursor hits
  window->activate();

  system->handleWindowResize = [&](Window* w) {
    draw_window(w, font, hit);
  };
  system->finishLaunching();
  system->activateApp();

  EventQueue* queue = system->eventQueue();
  bool running = true;
  bool redraw = true;
  while (running) {
    if (redraw) {
      redraw = false;
      draw_window(window.get(), font, hit);
    }

    Event ev;
    queue->getEvent(ev);

    switch (ev.type()) {

      case Event::CloseApp:
      case Event::CloseWindow:
        running = false;
        break;

      case Event::KeyDown:
        switch (ev.scancode()) {
          case kKeyEsc:
            running = false;
            break;
          case kKeyF:
          case kKeyF11:
            window->setFullscreen(!window->isFullscreen());
            break;
          default:
            break;
        }
        break;

      case Event::MouseEnter:
      case Event::MouseMove:
        redraw = update_hit(window.get(), ev, hit);
        handle_mouse_move(window.get(), hit);
        break;

      case Event::MouseDown:
        redraw = update_hit(window.get(), ev, hit);
        if (!handle_mouse_down(window.get(), ev, hit))
          running = false;
        break;

      case Event::MouseLeave:
        redraw = update_hit(window.get(), ev, hit);
        break;

      default:
        break;
    }
  }

  return 0;
}<|MERGE_RESOLUTION|>--- conflicted
+++ resolved
@@ -38,15 +38,9 @@
     return Hit::Content;
   }
   // Resize edges
-<<<<<<< HEAD
-  else if (!rc2.contains(pos) &&
-           // macOS cannot start the resizing actions (just the window movement)
-           instance()->hasCapability(Capabilities::CanStartWindowResize)) {
-=======
   if (!rc2.contains(pos) &&
       // macOS cannot start the resizing actions (just the window movement)
-      os::instance()->hasCapability(os::Capabilities::CanStartWindowResize)) {
->>>>>>> 3be4aa11
+      instance()->hasCapability(Capabilities::CanStartWindowResize)) {
     if (pos.y < kResizeBorder) {
       if (pos.x < kResizeBorder) return Hit::TopLeft;
       if (pos.x > rc.x2()-kResizeBorder) return Hit::TopRight;
