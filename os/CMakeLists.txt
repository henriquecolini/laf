# LAF OS
# Copyright (C) 2018-2024  Igara Studio S.A.
# Copyright (C) 2012-2018  David Capello

######################################################################
# Common source code

set(LAF_OS_SOURCES
  common/event_queue.cpp
  common/main.cpp
  common/system.cpp
<<<<<<< HEAD
  error.cpp
  event.cpp
  none/system.cpp
=======
  dnd.cpp
  system.cpp
>>>>>>> 4a2e2bb3
  window.cpp)
if(WIN32)
  list(APPEND LAF_OS_SOURCES
    win/color_space.cpp
    win/dnd.cpp
    win/event_queue.cpp
    win/keys.cpp
    win/native_dialogs.cpp
    win/system.cpp
    win/winapi.cpp
    win/window.cpp
    win/window_dde.cpp
    win/wintab.cpp)
elseif(APPLE)
  find_library(COCOA_LIBRARY Cocoa)
  find_library(CARBON_LIBRARY Carbon)
  if(COCOA_LIBRARY)
    list(APPEND LAF_OS_SOURCES
      osx/app.mm
      osx/app_delegate.mm
      osx/dnd.mm
      osx/color_space.mm
      osx/event_queue.mm
      osx/keys.mm
      osx/logger.mm
      osx/menus.mm
      osx/native_dialogs.mm
      osx/system.mm
      osx/view.mm
      osx/window.mm
      gl/gl_context_nsgl.mm)
  endif()
else()
  list(APPEND LAF_OS_SOURCES
    x11/event_queue.cpp
    x11/keys.cpp
    x11/native_dialogs.cpp
    x11/system.cpp
    x11/window.cpp
    x11/x11.cpp
    x11/xinput.cpp)
endif()

######################################################################
# Skia backend

if(LAF_BACKEND STREQUAL "skia")
  if(APPLE)
    add_definitions(-Wno-c++14-extensions)
  endif()
  list(APPEND LAF_OS_SOURCES
    skia/skia_color_space.cpp
    skia/skia_gl.cpp
    skia/skia_surface.cpp
    skia/skia_system.cpp
    skia/skia_window.cpp)
  if(WIN32)
    list(APPEND LAF_OS_SOURCES
      skia/skia_window_win.cpp)
  elseif(APPLE)
    list(APPEND LAF_OS_SOURCES
      skia/skia_window_osx.mm)
  else()
    list(APPEND LAF_OS_SOURCES
      skia/skia_window_x11.cpp)
  endif()
endif()

######################################################################

add_library(laf-os ${LAF_OS_SOURCES})
target_link_libraries(laf-os laf-gfx laf-base)
if(LAF_WITH_CLIP)
  target_link_libraries(laf-os clip)
  target_compile_definitions(laf-os PUBLIC
    LAF_WITH_CLIP)
endif()

set(LAF_OS_PLATFORM_LIBS)
if(WIN32)
  list(APPEND LAF_OS_PLATFORM_LIBS
    kernel32 user32 gdi32 comdlg32 ole32 winmm
    shlwapi psapi wininet comctl32 dbghelp dwmapi
    msimg32)

  # Don't define min/max() macros when including <windows.h>
  target_compile_options(laf-os PRIVATE -DNOMINMAX)

  # To include wacom header files
  target_include_directories(laf-os PRIVATE ${CMAKE_CURRENT_SOURCE_DIR}/../third_party)
elseif(APPLE)
  if(COCOA_LIBRARY)
    list(APPEND LAF_OS_PLATFORM_LIBS
      ${COCOA_LIBRARY}
      ${CARBON_LIBRARY})
  endif()

  target_compile_options(laf-os PRIVATE
    -Wno-ignored-attributes
    -Wno-unused-result
    -Wno-deprecated-declarations
    -Werror=inconsistent-missing-override
    # Use Automatic Reference Counting
    -fobjc-arc)
else()
  find_package(Threads REQUIRED)
  list(APPEND LAF_OS_PLATFORM_LIBS ${CMAKE_THREAD_LIBS_INIT})

  find_package(X11 REQUIRED)
  target_include_directories(laf-os PRIVATE ${X11_INCLUDE_DIR})
  list(APPEND LAF_OS_PLATFORM_LIBS ${X11_LIBRARIES})
  if(NOT X11_Xcursor_FOUND)
    message(FATAL_ERROR "Xcursor library not found")
  endif()
  if(NOT X11_Xinput_FOUND)
    message(FATAL_ERROR "Xinput library not found")
  endif()
  list(APPEND LAF_OS_PLATFORM_LIBS ${X11_Xcursor_LIB})

  check_library_exists(X11 XOpenIM "${X11_LIB_SEARCH_PATH}" XIM_FOUND)

  if(CMAKE_CXX_COMPILER_ID STREQUAL "GNU")
    target_compile_options(laf-os PRIVATE -Werror=suggest-override)
  endif()
endif()

target_link_libraries(laf-os ${LAF_OS_PLATFORM_LIBS})

if(LAF_BACKEND STREQUAL "skia")
  target_link_libraries(laf-os skia)
endif()

set(_LAF_BACKEND_INITIAL_LINK_FLAGS "")
if(MSVC)
  # Linking with "wsetargv.obj" to add support to expand filename
  # wildcards in argc/argv.
  if(LAF_BACKEND STREQUAL "skia")
    set(_LAF_BACKEND_INITIAL_LINK_FLAGS "-LINK wsetargv.obj -ENTRY:\"wWinMainCRTStartup\"")
  else()
    set(_LAF_BACKEND_INITIAL_LINK_FLAGS "-LINK wsetargv.obj -ENTRY:\"wmainCRTStartup\"")
  endif()
endif()
set(LAF_BACKEND_LINK_FLAGS "${_LAF_BACKEND_INITIAL_LINK_FLAGS}"
  CACHE STRING "Extra flags to link an application that uses laf-os")
mark_as_advanced(LAF_BACKEND_LINK_FLAGS)

if(LAF_WITH_TESTS)
  laf_find_tests(. laf-os)
endif()<|MERGE_RESOLUTION|>--- conflicted
+++ resolved
@@ -9,14 +9,10 @@
   common/event_queue.cpp
   common/main.cpp
   common/system.cpp
-<<<<<<< HEAD
+  dnd.cpp
   error.cpp
   event.cpp
   none/system.cpp
-=======
-  dnd.cpp
-  system.cpp
->>>>>>> 4a2e2bb3
   window.cpp)
 if(WIN32)
   list(APPEND LAF_OS_SOURCES
