// LAF OS Library
// Copyright (C) 2018-2024  Igara Studio S.A.
// Copyright (C) 2012-2018  David Capello
//
// This file is released under the terms of the MIT license.
// Read LICENSE.txt for more information.

#ifdef HAVE_CONFIG_H
#include "config.h"
#endif

#include "os/win/window.h"

#include <windowsx.h>
#include <commctrl.h>
#include <dwmapi.h>
#include <shellapi.h>
#include <shobjidl.h>

#include <algorithm>
#include <sstream>

#include "base/base.h"
#include "base/debug.h"
#include "base/file_content.h"
#include "base/fs.h"
#include "base/log.h"
#include "base/string.h"
#include "base/thread.h"
#include "base/win/comptr.h"
#include "base/win/registry.h"
#include "base/win/win32_exception.h"
#include "gfx/border.h"
#include "gfx/region.h"
#include "gfx/size.h"
#include "os/event.h"
#include "os/native_cursor.h"
#include "os/win/color_space.h"
#include "os/win/keys.h"
#include "os/win/screen.h"
#include "os/win/system.h"
#include "os/win/window_dde.h"
#include "os/window_spec.h"

#include <algorithm>

// TODO the window name should be customized from the CMakeLists.txt
//      properties (see LAF_X11_WM_CLASS too)
#define OS_WND_CLASS_NAME L"Aseprite.Window"

#define KEY_TRACE(...)
#define MOUSE_TRACE(...)
#define TOUCH_TRACE(...)

#define kFingerAsMouseTimeout 50

// Gets the window client are in absolute/screen coordinates
#define ABS_CLIENT_RC(rc)                               \
  RECT rc;                                              \
  GetClientRect(m_hwnd, &rc);                           \
  MapWindowPoints(m_hwnd, NULL, (POINT*)&rc, 2)

#ifndef INTERACTION_CONTEXT_PROPERTY_MEASUREMENT_UNITS_SCREEN
#define INTERACTION_CONTEXT_PROPERTY_MEASUREMENT_UNITS_SCREEN 1
#endif

#ifndef INTERACTION_CONTEXT_PROPERTY_INTERACTION_UI_FEEDBACK
#define INTERACTION_CONTEXT_PROPERTY_INTERACTION_UI_FEEDBACK_OFF 0
#endif

namespace os {

// Converts an os::Hit to a Win32 hit test value
static int hit2hittest[] = {
  HTNOWHERE,                    // os::Hit::None
  HTCLIENT,                     // os::Hit::Content
  HTCAPTION,                    // os::Hit::TitleBar
  HTTOPLEFT,                    // os::Hit::TopLeft
  HTTOP,                        // os::Hit::Top
  HTTOPRIGHT,                   // os::Hit::TopRight
  HTLEFT,                       // os::Hit::Left
  HTRIGHT,                      // os::Hit::Right
  HTBOTTOMLEFT,                 // os::Hit::BottomLeft
  HTBOTTOM,                     // os::Hit::Bottom
  HTBOTTOMRIGHT,                // os::Hit::BottomRight
  HTMINBUTTON,                  // os::Hit::MinimizeButton
  HTMAXBUTTON,                  // os::Hit::MaximizeButton
  HTCLOSE,                      // os::Hit::CloseButton
};

static int hit2hittest_entries = sizeof(hit2hittest) / sizeof(hit2hittest[0]);

static PointerType wt_packet_pkcursor_to_pointer_type(int pkCursor)
{
  switch (pkCursor % 3) {
    case 0: return PointerType::Cursor;
    case 1: return PointerType::Pen;
    case 2: return PointerType::Eraser;
    // TODO check if pkCursor=6 to notify about an inverted
    //      stylus/eraser if we enable EnableMouseInPointer()
  }
  // Impossible case (negative pkCursor?)
  ASSERT(false);
  // Return just "pen" for packets from unknown devices (just to keep
  // the pressure information).
  return PointerType::Pen;
}

static inline bool same_mouse_event(Event& a, Event& b)
{
  return (a.type() == b.type() &&
          a.position() == b.position() &&
          a.modifiers() == b.modifiers() &&
          a.button() == b.button() &&
          a.pointerType() == b.pointerType() &&
          a.pressure() == b.pressure());
}

static BOOL CALLBACK log_monitor_info(HMONITOR monitor,
                                      HDC hdc, LPRECT rc,
                                      LPARAM lparam)
{
  MONITORINFOEXA mi;
  memset((void*)&mi, 0, sizeof(mi));
  mi.cbSize = sizeof(mi);
  if (GetMonitorInfoA(monitor, &mi)) {
    std::string iccFilename = get_hmonitor_icc_filename(monitor);

    auto rc = mi.rcMonitor;
    LOG("WIN: - Monitor %dx%d%s: %s (icc=%s)\n",
        rc.right - rc.left,
        rc.bottom - rc.top,
        (mi.dwFlags & MONITORINFOF_PRIMARY ? " (primary)": ""),
        mi.szDevice,
        iccFilename.c_str());
  }
  return TRUE;
}

// Keys used to detect if the Windows 11 dark mode is selected.
static constexpr const char* kPersonalizeKey = "Software\\Microsoft\\Windows\\CurrentVersion\\Themes\\Personalize";
static constexpr const char* kAppsUseLightThemeValue = "AppsUseLightTheme";

PointerType WindowWin::m_pointerType = PointerType::Unknown;
float WindowWin::m_pressure = 0.0f;
std::vector<PACKET> WindowWin::m_packets;
Event WindowWin::m_lastWintabEvent;

WindowWin::Touch::Touch()
  : fingers(0)
  , canBeMouse(false)
  , asMouse(false)
  , timerID(0)
{
}

WindowWin::WindowWin(const WindowSpec& spec)
  : m_clientSize(1, 1)
  , m_scale(spec.scale())
  , m_isCreated(false)
  , m_adjustShadow(true)
  , m_translateDeadKeys(false)
  , m_hasMouse(false)
  , m_captureMouse(false)
  , m_usePointerApi(false)
  , m_ictx(nullptr)
  , m_ignoreRandomMouseEvents(0)
  // True by default, we prefer to interpret one finger as mouse movement
  , m_touch(new Touch)
#if OS_USE_POINTER_API_FOR_MOUSE
  , m_emulateDoubleClick(false)
  , m_doubleClickMsecs(GetDoubleClickTime())
  , m_lastPointerDownTime(0)
  , m_lastPointerDownButton(Event::NoneButton)
  , m_pointerDownCount(0)
#endif
  , m_hpenctx(nullptr)
  , m_fullscreen(false)
  , m_titled(spec.titled())
  , m_borderless(spec.borderless())
  , m_fixingPos(false)
{
  auto& winApi = system()->winApi();
  if (
#if OS_USE_POINTER_API_FOR_MOUSE
      winApi.EnableMouseInPointer &&
      winApi.IsMouseInPointerEnabled &&
#endif
      winApi.GetPointerInfo &&
      winApi.GetPointerPenInfo) {
    // Do not enable pointer API for mouse events because:
    // - Wacom driver doesn't inform their messages in a correct
    //   pointer API format (events from pen are reported as mouse
    //   events and without eraser tip information).
    // - We have to emulate the double-click for the regular mouse
    //   (search for m_emulateDoubleClick).
    // - Double click with Wacom stylus doesn't work.
#if OS_USE_POINTER_API_FOR_MOUSE
    if (!winApi.IsMouseInPointerEnabled()) {
      // Prefer pointer messages (WM_POINTER*) since Windows 8 instead
      // of mouse messages (WM_MOUSE*)
      winApi.EnableMouseInPointer(TRUE);
      m_emulateDoubleClick =
        (winApi.IsMouseInPointerEnabled() ? true: false);
    }
#endif

    // Initialize a Interaction Context to convert WM_POINTER messages
    // into gestures processed by handleInteractionContextOutput().
    if (winApi.CreateInteractionContext &&
        winApi.RegisterOutputCallbackInteractionContext &&
        winApi.SetInteractionConfigurationInteractionContext) {
      HRESULT hr = winApi.CreateInteractionContext(&m_ictx);
      if (SUCCEEDED(hr)) {
        hr = winApi.RegisterOutputCallbackInteractionContext(
          m_ictx, &WindowWin::staticInteractionContextCallback, this);
      }
      if (SUCCEEDED(hr)) {
        INTERACTION_CONTEXT_CONFIGURATION cfg[] = {
          { INTERACTION_ID_MANIPULATION,
            INTERACTION_CONFIGURATION_FLAG_MANIPULATION |
            INTERACTION_CONFIGURATION_FLAG_MANIPULATION_TRANSLATION_X |
            INTERACTION_CONFIGURATION_FLAG_MANIPULATION_TRANSLATION_Y |
            INTERACTION_CONFIGURATION_FLAG_MANIPULATION_SCALING |
            INTERACTION_CONFIGURATION_FLAG_MANIPULATION_TRANSLATION_INERTIA |
            INTERACTION_CONFIGURATION_FLAG_MANIPULATION_SCALING_INERTIA },
          { INTERACTION_ID_TAP,
            INTERACTION_CONFIGURATION_FLAG_TAP |
            INTERACTION_CONFIGURATION_FLAG_TAP_DOUBLE },
          { INTERACTION_ID_SECONDARY_TAP,
            INTERACTION_CONFIGURATION_FLAG_SECONDARY_TAP },
          { INTERACTION_ID_HOLD,
            INTERACTION_CONFIGURATION_FLAG_NONE },
          { INTERACTION_ID_DRAG,
            INTERACTION_CONFIGURATION_FLAG_NONE },
          { INTERACTION_ID_CROSS_SLIDE,
            INTERACTION_CONFIGURATION_FLAG_NONE }
        };
        hr = winApi.SetInteractionConfigurationInteractionContext(
          m_ictx, sizeof(cfg) / sizeof(INTERACTION_CONTEXT_CONFIGURATION), cfg);
      }
      if (SUCCEEDED(hr)) {
        hr = winApi.SetPropertyInteractionContext(
          m_ictx,
          INTERACTION_CONTEXT_PROPERTY_MEASUREMENT_UNITS,
          INTERACTION_CONTEXT_PROPERTY_MEASUREMENT_UNITS_SCREEN);
      }
      // Disable the Windows Ink circle feedback
      if (SUCCEEDED(hr)) {
        hr = winApi.SetPropertyInteractionContext(
          m_ictx,
          INTERACTION_CONTEXT_PROPERTY_INTERACTION_UI_FEEDBACK,
          INTERACTION_CONTEXT_PROPERTY_INTERACTION_UI_FEEDBACK_OFF);
      }
    }

    m_usePointerApi = true;
  }

  registerClass();

  // The HWND returned by CreateWindowEx() is different than the
  // HWND used in WM_CREATE message.
  m_hwnd = createHwnd(this, spec);
  if (!m_hwnd)
    throw std::runtime_error("Error creating window");

  SetWindowLongPtr(m_hwnd, GWLP_USERDATA,
                   reinterpret_cast<LONG_PTR>(this));

  // This flag is used to avoid calling T::resizeImpl() when we
  // add the scrollbars to the window. (As the T type could not be
  // fully initialized yet.)
  m_isCreated = true;

  // We activate main windows by default only (TODO we could add a
  // WindowSpec::activate() flag for this)
  m_activate = (spec.parent() == nullptr);

  // Log information about the system (for debugging/user support
  // purposes in case the window doesn't display anything)
  if (base::get_log_level() >= INFO) {
    LOG("WIN: Clean boot: %d\n", GetSystemMetrics(SM_CLEANBOOT));
    LOG("WIN: Special modes:%s%s%s%s%s%s\n",
        GetSystemMetrics(SM_MOUSEPRESENT) ? " Mouse": "",
        GetSystemMetrics(SM_SWAPBUTTON) ? " SwappedButtons": "",
        GetSystemMetrics(SM_TABLETPC) ? " TabletPC": "",
        GetSystemMetrics(SM_DIGITIZER) ? " Digitizer": "",
        GetSystemMetrics(SM_SYSTEMDOCKED) ? " Docked": "",
        GetSystemMetrics(SM_IMMENABLED) ? " IMM": "");
    LOG("WIN: Monitors: %d%s:\n",
        GetSystemMetrics(SM_CMONITORS),
        GetSystemMetrics(SM_SAMEDISPLAYFORMAT) ? ", same display format": "");
    EnumDisplayMonitors(nullptr, nullptr, log_monitor_info, 0);
  }

  // TODO check if this is correct, or if Windows still need the
  //      scroll bars even when we use the pointers API, anyway at the
  //      moment we are always using the hack
  if (useScrollBarsHack()) {
    // Set scroll info to receive WM_HSCROLL/VSCROLL events (events
    // generated by some trackpad drivers).
    SCROLLINFO si;
    si.cbSize = sizeof(SCROLLINFO);
    si.fMask = SIF_POS | SIF_RANGE | SIF_PAGE;
    si.nMin = 0;
    si.nPos = 50;
    si.nMax = 100;
    si.nPage = 10;
    SetScrollInfo(m_hwnd, SB_HORZ, &si, FALSE);
    SetScrollInfo(m_hwnd, SB_VERT, &si, FALSE);
  }
}

WindowWin::~WindowWin()
{
  auto sys = system();

  // If this assert fails it's highly probable that an os::WindowRef
  // was kept alive in some kind of memory leak (or just inside an
  // os::Event in the os::EventQueue). Also this can happen when
  // declaring a os::WindowRef before calling os::make_system(),
  // because of deletion order when destructors got called.
  ASSERT(sys);

  if (sys) {
    auto& winApi = sys->winApi();
    if (m_ictx && winApi.DestroyInteractionContext)
      winApi.DestroyInteractionContext(m_ictx);
  }

  if (m_hwnd)
    DestroyWindow(m_hwnd);
}

os::ScreenRef WindowWin::screen() const
{
  if (m_hwnd) {
    HMONITOR monitor = MonitorFromWindow(m_hwnd, MONITOR_DEFAULTTONEAREST);
    return os::make_ref<ScreenWin>(monitor);
  }
  return os::System::instance()->mainScreen();
}

os::ColorSpaceRef WindowWin::colorSpace() const
{
<<<<<<< HEAD
  const os::SystemRef system = os::System::instance();
  if (auto defaultCS = system->windowsColorSpace())
    return defaultCS;
=======
  if (os::instance())
    if (auto defaultCS = os::instance()->windowsColorSpace())
      return defaultCS;
>>>>>>> 4a2e2bb3

  if (m_hwnd) {
    HMONITOR monitor = MonitorFromWindow(m_hwnd, MONITOR_DEFAULTTONEAREST);
    std::string iccFilename = get_hmonitor_icc_filename(monitor);
    if (m_lastICCProfile != iccFilename) {
      m_lastICCProfile = iccFilename;
      if (!iccFilename.empty())
        m_lastColorProfile = get_colorspace_from_icc_file(iccFilename);
    }
  }
  // sRGB by default
  if (!m_lastColorProfile)
    m_lastColorProfile = system->makeColorSpace(gfx::ColorSpace::MakeSRGB());
  return m_lastColorProfile;
}

void WindowWin::setScale(int scale)
{
  m_scale = scale;

  // Align window size to new scale
  {
    RECT rc;
    GetWindowRect(m_hwnd, &rc);
    SendMessage(m_hwnd, WM_SIZING, 0, (LPARAM)&rc);
    SetWindowPos(m_hwnd, nullptr,
                 rc.left, rc.top,
                 rc.right - rc.left,
                 rc.bottom - rc.top,
                 SWP_NOZORDER | SWP_NOACTIVATE | SWP_FRAMECHANGED);
  }

  onResize(m_clientSize);
}

bool WindowWin::isVisible() const
{
  return (IsWindowVisible(m_hwnd) ? true: false);
}

void WindowWin::setVisible(bool visible)
{
  if (visible) {
    if (m_activate)
      ShowWindow(m_hwnd, SW_SHOWNORMAL);
    else
      ShowWindow(m_hwnd, SW_SHOWNOACTIVATE);

    UpdateWindow(m_hwnd);
  }
  else
    ShowWindow(m_hwnd, SW_HIDE);
}

void WindowWin::activate()
{
  SetActiveWindow(m_hwnd);
}

void WindowWin::maximize()
{
  if (!isMaximized())
    ShowWindow(m_hwnd, SW_MAXIMIZE);
  else
    ShowWindow(m_hwnd, SW_RESTORE);
}

void WindowWin::minimize()
{
  ShowWindow(m_hwnd, SW_MINIMIZE);
}

bool WindowWin::isMaximized() const
{
  return (IsZoomed(m_hwnd) ? true: false);
}

bool WindowWin::isMinimized() const
{
  return (GetWindowLong(m_hwnd, GWL_STYLE) & WS_MINIMIZE ? true: false);
}

bool WindowWin::isTransparent() const
{
  return (GetWindowLong(m_hwnd, GWL_EXSTYLE) & WS_EX_LAYERED ? true: false);
}

bool WindowWin::isFullscreen() const
{
  return m_fullscreen;
}

void WindowWin::setFullscreen(bool state)
{
  const bool oldFullscreen = isFullscreen();
  m_fullscreen = state;

  // Enter into full screen mode
  if (!oldFullscreen && state) {
    HMONITOR monitor = MonitorFromWindow(m_hwnd, MONITOR_DEFAULTTONEAREST);
    if (!monitor)
      return;                   // No monitor?

    MONITORINFOEXA mi;
    memset((void*)&mi, 0, sizeof(mi));
    mi.cbSize = sizeof(mi);
    if (!GetMonitorInfoA(monitor, &mi))
      return;                   // Invalid monitor info?

    // Save the current window frame position to restore it when we
    // exit the full screen mode.
#if 0
    m_restoredPlacement.length = sizeof(WINDOWPLACEMENT);
    GetWindowPlacement(m_hwnd, &m_restoredPlacement);
#else
    {
      RECT rc;
      GetWindowRect(m_hwnd, &rc);
      m_restoredFrame = gfx::Rect(rc.left, rc.top,
                                  rc.right - rc.left, rc.bottom - rc.top);
    }
#endif

    LONG style = GetWindowLong(m_hwnd, GWL_STYLE);
    style &= ~(WS_CAPTION | WS_THICKFRAME);
    SetWindowLong(m_hwnd, GWL_STYLE, style);
    SetWindowPos(m_hwnd, nullptr,
                 mi.rcMonitor.left,
                 mi.rcMonitor.top,
                 (mi.rcMonitor.right - mi.rcMonitor.left),
                 (mi.rcMonitor.bottom - mi.rcMonitor.top),
                 SWP_NOZORDER | SWP_NOACTIVATE | SWP_FRAMECHANGED);
  }
  // Exit from full screen mode
  else if (oldFullscreen && !state) {
    LONG style = GetWindowLong(m_hwnd, GWL_STYLE);
    if (m_titled) style |= WS_CAPTION;
    style |= WS_THICKFRAME;
    SetWindowLong(m_hwnd, GWL_STYLE, style);

    // On restore, resize to the previous saved rect size.
#if 0
    SetWindowPlacement(m_hwnd, &m_restoredPlacement);
#else
    SetWindowPos(m_hwnd, nullptr,
                 m_restoredFrame.x, m_restoredFrame.y,
                 m_restoredFrame.w, m_restoredFrame.h,
                 SWP_NOZORDER | SWP_NOACTIVATE | SWP_FRAMECHANGED);
#endif
  }

  notifyFullScreenStateToShell();
  onResize(m_clientSize);
}

gfx::Size WindowWin::clientSize() const
{
  return m_clientSize;
}

gfx::Rect WindowWin::frame() const
{
  RECT rc;
  BOOL withShadow = false;
  if ((DwmIsCompositionEnabled(&withShadow) != S_OK) ||
      !withShadow ||
      // DwmGetWindowAttribute() returns the true bounds from the
      // frame edges (not from the shadow) when the DWM composition is
      // enabled.
      (DwmGetWindowAttribute(m_hwnd, DWMWA_EXTENDED_FRAME_BOUNDS, &rc, sizeof(RECT)) != S_OK)) {
    // In other case we can just use the GetWindowRect() function.
    GetWindowRect(m_hwnd, &rc);
  }
  return gfx::Rect(rc.left, rc.top, rc.right - rc.left, rc.bottom - rc.top);
}

void WindowWin::setFrame(const gfx::Rect& _bounds)
{
  gfx::Rect bounds = _bounds;

  // If the Desktop Window Manager (DWM) composition is enabled, the
  // window has an extra shadown, so we have to adjust the given
  // "_bounds" (which represent the frame edges) with the extra shadow
  // size. This is because SetWindowPos() receives the bounds of the
  // frame from the shadow (not from the window edges).
  RECT inner, outer;
  BOOL withShadow = false;
  if ((DwmIsCompositionEnabled(&withShadow) == S_OK) &&
      withShadow &&
      (DwmGetWindowAttribute(m_hwnd, DWMWA_EXTENDED_FRAME_BOUNDS, &inner, sizeof(RECT)) == S_OK)) {
    GetWindowRect(m_hwnd, &outer);
    bounds.enlarge(gfx::Border(inner.left - outer.left,
                               inner.top - outer.top,
                               outer.right - inner.right,
                               outer.bottom - inner.bottom));
  }
  SetWindowPos(m_hwnd, nullptr,
               bounds.x, bounds.y,
               bounds.w, bounds.h,
               SWP_NOZORDER | SWP_NOACTIVATE | SWP_FRAMECHANGED);
}

gfx::Rect WindowWin::contentRect() const
{
  RECT rc;
  GetClientRect(m_hwnd, &rc);
  ClientToScreen(m_hwnd, (LPPOINT)&rc);
  return gfx::Rect(rc.left, rc.top, rc.right, rc.bottom);
}

gfx::Rect WindowWin::restoredFrame() const
{
  return m_restoredFrame;
}

std::string WindowWin::title() const
{
  int n = GetWindowTextLength(m_hwnd);
  if (!n)
    return std::string();

  // One extra char for the trailing zero '\0'
  ++n;
  std::vector<wchar_t> buf(n, 0);
  GetWindowText(m_hwnd, &buf[0], n);
  return base::to_utf8(&buf[0], n);
}

void WindowWin::setTitle(const std::string& title)
{
  SetWindowText(m_hwnd, base::from_utf8(title).c_str());
}

void WindowWin::captureMouse()
{
  m_captureMouse = true;

  if (GetCapture() != m_hwnd) {
    MOUSE_TRACE("SetCapture\n");
    SetCapture(m_hwnd);
  }
}

void WindowWin::releaseMouse()
{
  m_captureMouse = false;

  if (GetCapture() == m_hwnd) {
    MOUSE_TRACE("ReleaseCapture\n");
    ReleaseCapture();
  }
}

void WindowWin::setMousePosition(const gfx::Point& position)
{
  POINT pos = { position.x * m_scale,
                position.y * m_scale };
  ClientToScreen(m_hwnd, &pos);
  SetCursorPos(pos.x, pos.y);

  system()->_setInternalMousePosition(gfx::Point(pos.x, pos.y));
}

void WindowWin::onSetDragTarget()
{
  HRESULT result;
  // Drag target was set, then register for drag and drop.
  if (hasDragTarget()) {
    m_dragTargetAdapter = std::make_unique<DragTargetAdapter>(this);
    result = RegisterDragDrop(m_hwnd, reinterpret_cast<LPDROPTARGET>(m_dragTargetAdapter.get()));
    if (result != S_OK) {
      LOG(LogLevel::ERROR, "Could not register window for Drag & Drop: %d\n", result);
    }
  }
  else { // Drag target was unset (set to nullptr), then revoke DnD registration.
    m_dragTargetAdapter = nullptr;
    result = RevokeDragDrop(m_hwnd);
    if (result != S_OK) {
      LOG(LogLevel::ERROR, "Could not revoke Drag & Drop: %d\n", result);
    }
  }
}

bool WindowWin::setCursor(NativeCursor cursor)
{
  HCURSOR hcursor = NULL;

  switch (cursor) {
    case NativeCursor::Hidden:
      // Do nothing, just set to null
      break;
    case NativeCursor::Arrow:
      hcursor = LoadCursor(NULL, IDC_ARROW);
      break;
    case NativeCursor::Crosshair:
      hcursor = LoadCursor(NULL, IDC_CROSS);
      break;
    case NativeCursor::IBeam:
      hcursor = LoadCursor(NULL, IDC_IBEAM);
      break;
    case NativeCursor::Wait:
      hcursor = LoadCursor(NULL, IDC_WAIT);
      break;
    case NativeCursor::Link:
      hcursor = LoadCursor(NULL, IDC_HAND);
      break;
    case NativeCursor::Help:
      hcursor = LoadCursor(NULL, IDC_HELP);
      break;
    case NativeCursor::Forbidden:
      hcursor = LoadCursor(NULL, IDC_NO);
      break;
    case NativeCursor::Move:
      hcursor = LoadCursor(NULL, IDC_SIZEALL);
      break;
    case NativeCursor::SizeN:
    case NativeCursor::SizeNS:
    case NativeCursor::SizeS:
      hcursor = LoadCursor(NULL, IDC_SIZENS);
      break;
    case NativeCursor::SizeE:
    case NativeCursor::SizeW:
    case NativeCursor::SizeWE:
      hcursor = LoadCursor(NULL, IDC_SIZEWE);
      break;
    case NativeCursor::SizeNW:
    case NativeCursor::SizeSE:
      hcursor = LoadCursor(NULL, IDC_SIZENWSE);
      break;
    case NativeCursor::SizeNE:
    case NativeCursor::SizeSW:
      hcursor = LoadCursor(NULL, IDC_SIZENESW);
      break;
  }

  return setCursor(hcursor, nullptr);
}

bool WindowWin::setCursor(const CursorRef& cursor)
{
  ASSERT(cursor);
  if (!cursor)
    return false;

  if (cursor->nativeHandle())
    return setCursor((HCURSOR)cursor->nativeHandle(), cursor);
  else
    return setCursor(nullptr, nullptr); // Like NativeCursor::Hidden
}

void WindowWin::performWindowAction(const WindowAction action,
                                    const Event* event)
{
  int ht = HTNOWHERE;

  switch (action) {
    case WindowAction::Move:                  ht = HTCAPTION;     break;
    case WindowAction::ResizeFromTopLeft:     ht = HTTOPLEFT;     break;
    case WindowAction::ResizeFromTop:         ht = HTTOP;         break;
    case WindowAction::ResizeFromTopRight:    ht = HTTOPRIGHT;    break;
    case WindowAction::ResizeFromLeft:        ht = HTLEFT;        break;
    case WindowAction::ResizeFromRight:       ht = HTRIGHT;       break;
    case WindowAction::ResizeFromBottomLeft:  ht = HTBOTTOMLEFT;  break;
    case WindowAction::ResizeFromBottom:      ht = HTBOTTOM;      break;
    case WindowAction::ResizeFromBottomRight: ht = HTBOTTOMRIGHT; break;
  }

  if (ht != HTNOWHERE) {
    POINT pos;
    if (event) {
      pos.x = event->position().x;
      pos.y = event->position().y;
      ClientToScreen(m_hwnd, &pos);
    }
    else {
      GetCursorPos(&pos);
    }
    // Cannot use SendMessage() because if m_borderless is true,
    // WM_NCLBUTTONDOWN will generate a MouseDown but not call the
    // original DefWindowProc().
    DefWindowProc(m_hwnd, WM_NCLBUTTONDOWN, ht, MAKELPARAM(pos.x, pos.y));
  }
}

void WindowWin::invalidateRegion(const gfx::Region& rgn)
{
#if 1 // Invalidating the region generates a flicker in Aseprite's
      // BrushPreview, because it looks like regions are then painted
      // and refreshed on the screen without synchronization (without
      // vsync?) or double-buffering (not even WS_EX_COMPOSITED fixes
      // the issue).
      //
      // Anyway we're going to give a try to this fix to improve the
      // performance in high-resolutions and fix the BrushPreview
      // later with an alternative solution.
  HRGN hrgn = nullptr;
  for (const gfx::Rect& rc : rgn) {
    HRGN rcHrgn = CreateRectRgn(
      rc.x*m_scale,
      rc.y*m_scale,
      rc.x2()*m_scale,
      rc.y2()*m_scale);
    if (!hrgn)
      hrgn = rcHrgn;
    else {
      CombineRgn(hrgn, hrgn, rcHrgn, RGN_OR);
      DeleteObject(rcHrgn);
    }
  }
  if (hrgn) {
    InvalidateRgn(m_hwnd, hrgn, FALSE);
    DeleteObject(hrgn);
  }
#elif 0 // Same flicker
  gfx::Rect bounds = rgn.bounds();
  RECT rc = {
    bounds.x*m_scale,
    bounds.y*m_scale,
    bounds.x*m_scale+bounds.w*m_scale,
    bounds.y*m_scale+bounds.h*m_scale };
  InvalidateRect(m_hwnd, &rc, FALSE);
#else  // Only way to avoid the flicker is invalidating the whole window.
       // TODO we should review this, it's almost sure that flicker
       //      is a problem from our side and there is a better way
       //      to handle it.
  InvalidateRect(m_hwnd, nullptr, FALSE);
#endif
}

std::string WindowWin::getLayout()
{
  WINDOWPLACEMENT wp;
  wp.length = sizeof(WINDOWPLACEMENT);
  if (GetWindowPlacement(m_hwnd, &wp)) {
    std::ostringstream s;
    s << 1 << ' '
      << wp.flags << ' '
      << wp.showCmd << ' '
      << wp.ptMinPosition.x << ' '
      << wp.ptMinPosition.y << ' '
      << wp.ptMaxPosition.x << ' '
      << wp.ptMaxPosition.y << ' '
      << wp.rcNormalPosition.left << ' '
      << wp.rcNormalPosition.top << ' '
      << wp.rcNormalPosition.right << ' '
      << wp.rcNormalPosition.bottom;
    return s.str();
  }
  return "";
}

void WindowWin::setLayout(const std::string& layout)
{
  WINDOWPLACEMENT wp;
  wp.length = sizeof(WINDOWPLACEMENT);

  std::istringstream s(layout);
  int ver;
  s >> ver;
  if (ver == 1) {
    s >> wp.flags
      >> wp.showCmd
      >> wp.ptMinPosition.x
      >> wp.ptMinPosition.y
      >> wp.ptMaxPosition.x
      >> wp.ptMaxPosition.y
      >> wp.rcNormalPosition.left
      >> wp.rcNormalPosition.top
      >> wp.rcNormalPosition.right
      >> wp.rcNormalPosition.bottom;
  }
  else
    return;

  if (SetWindowPlacement(m_hwnd, &wp)) {
    // TODO use the return value
  }
}

void WindowWin::setTranslateDeadKeys(bool state)
{
  m_translateDeadKeys = state;

  // Here we clear dead keys so we don't get those keys in the new
  // "translate dead keys" state. E.g. If we focus a text entry
  // field and the translation of dead keys is enabled, we don't
  // want to get previous dead keys. The same in case we leave the
  // text field with a pending dead key, that dead key must be
  // discarded.
  VkToUnicode tu;
  if (tu) {
    tu.toUnicode(VK_SPACE, 0);
    if (tu.size() != 0)
      tu.toUnicode(VK_SPACE, 0);
  }
}

void WindowWin::setInterpretOneFingerGestureAsMouseMovement(bool state)
{
  if (state) {
    if (!m_touch)
      m_touch = new Touch;
  }
  else if (m_touch) {
    killTouchTimer();
    delete m_touch;
    m_touch = nullptr;
  }
}

void WindowWin::onTabletAPIChange()
{
  LOG("WIN: On window %p tablet API change %d\n",
      m_hwnd, int(system()->tabletAPI()));

  closeWintabCtx();
  openWintabCtx();
}

bool WindowWin::setCursor(HCURSOR hcursor,
                          const CursorRef& cursor)
{
  SetCursor(hcursor);
  m_hcursor = hcursor;
  m_cursor = cursor;
  return (hcursor ? true: false);
}

LRESULT WindowWin::wndProc(UINT msg, WPARAM wparam, LPARAM lparam)
{
  switch (msg) {

    case WM_CREATE: {
      LOG("WIN: Creating window %p (tablet API %d)\n",
          m_hwnd, int(system()->tabletAPI()));
      openWintabCtx();

      if (m_borderless &&
          // Don't use drop shadow effect for borderless + transparent
          !isTransparent()) {
        BOOL dwmEnabled = false;
        if ((DwmIsCompositionEnabled(&dwmEnabled) == S_OK) && dwmEnabled) {
          // Without this, we lost the shadow effect when WM_NCCALCSIZE returns 0
          MARGINS margins = { 0, 0, 0, 1 };
          DwmExtendFrameIntoClientArea(m_hwnd, &margins);

#if 1
          // Don't render anything related to the non-client area in
          // borderless windows (with this option the Windows 11
          // rounded borders disappear)
          DWMNCRENDERINGPOLICY ncrp = DWMNCRP_DISABLED;
          DwmSetWindowAttribute(m_hwnd, DWMWA_NCRENDERING_POLICY, &ncrp, sizeof(ncrp));

#else // The DWMWCP_DONOTROUND option doesn't fully work on Windows 11,
      // we still need to set DWMNCRP_DISABLED for DWMWA_NCRENDERING_POLICY
      // to disable a 1-pixel border in the non-client area.

          // TODO Use the Windows 11 SDK types/constants
          uint32_t cornerPref = 1; // DWMWCP_DONOTROUND;
          DwmSetWindowAttribute(
            m_hwnd, 33, // DWMWA_WINDOW_CORNER_PREFERENCE,
            &cornerPref, sizeof(cornerPref));
#endif
        }
      }

      checkDarkModeChange();
      notifyFullScreenStateToShell();
      break;
    }

    case WM_DESTROY:
      LOG("WIN: Destroying window %p (pen context %p)\n", m_hwnd, m_hpenctx);
      closeWintabCtx();
      break;

    case WM_SHOWWINDOW:
      if (wparam)
        checkColorSpaceChange();
      break;

    case WM_WINDOWPOSCHANGING: {
      if (m_adjustShadow) {
        // Check the drop shadow size
        BOOL dwmEnabled = false;
        if ((DwmIsCompositionEnabled(&dwmEnabled) == S_OK) && dwmEnabled) {
          RECT rc, exrc;
          GetWindowRect(m_hwnd, &rc);
          if (DwmGetWindowAttribute(m_hwnd, DWMWA_EXTENDED_FRAME_BOUNDS, &exrc, sizeof(RECT)) != S_OK)
            exrc = rc;

          const int leftEdge = exrc.left - rc.left;
          const int topEdge = exrc.top - rc.top;
          const int rightEdge = rc.right - exrc.right;
          const int bottomEdge = rc.bottom - exrc.bottom;

          if (leftEdge || topEdge || rightEdge || bottomEdge) {
            WINDOWPOS* winPos = (WINDOWPOS*)lparam;

            // Add the shadow edge to the position
            winPos->x = rc.left - leftEdge;
            winPos->y = rc.top - topEdge;
            winPos->cx = rc.right - rc.left + leftEdge + rightEdge;
            winPos->cy = rc.bottom - rc.top + topEdge + bottomEdge;
            winPos->flags &= ~(SWP_NOMOVE | SWP_NOSIZE);
            m_adjustShadow = false;
            return 0;
          }
        }
        else {
          m_adjustShadow = false;
        }
      }
      break;
    }

    case WM_WINDOWPOSCHANGED:
      // When a custom frame window (borderless) is maximized, Windows
      // put the window in the monitor bounds (not the workarea), so
      // the task bar is not visible. To fix this we put the window in
      // the workarea explicitly.
      //
      // This is combined with the handling of WM_NCCALCSIZE message.
      if (m_borderless &&
          isMaximized() &&
          !isFullscreen() &&
          !m_fixingPos) {
        gfx::Rect wa = screen()->workarea();

        // TODO when we maximize a window from the restored/regular
        //      state, autohide taskbars are hidden, but when come
        //      back from the fullscreen mode to the maximize mode,
        //      the autohide taskbar is visible (which is the correct
        //      behavior).

        m_fixingPos = true;
        SetWindowPos(m_hwnd, nullptr,
                     wa.x, wa.y,
                     wa.w, wa.h,
                     SWP_NOZORDER | SWP_NOACTIVATE | SWP_FRAMECHANGED | SWP_NOSENDCHANGING);
        m_fixingPos = false;
      }
      break;

    case WM_SETCURSOR:
      // We set our custom cursor if we are in the client area, or in
      // the case of windows with custom frames (borderless), we
      // always set our own cursor.
      if (LOWORD(lparam) == HTCLIENT || m_borderless) {
        SetCursor(m_hcursor);
        return TRUE;
      }
      break;

    case WM_CLOSE: {
      Event ev;
      ev.setType(Event::CloseWindow);
      queueEvent(ev);

      // Don't close the window, it must be closed manually after
      // the CloseWindow event is processed.
      return 0;
    }

    case WM_NCPAINT:
      if (m_borderless) {
        // Don't paint frame border/grid grip in the scrollbars.
        return 0;
      }
      break;

    case WM_ERASEBKGND:
      // Don't erase background to avoid any kind of flickering
      return TRUE;

    case WM_NCACTIVATE:
      // If the user is activating a child window, the title bar of
      // the parent must be kept active. We control this when the
      // parent receives a WM_NCACTIVATE with wparam==FALSE to redraw
      // its title bar as inactive.
      if (!wparam && lparam != -1) {
        HWND possibleChild = reinterpret_cast<HWND>(lparam);
        if (IsWindow(possibleChild) &&
            GetAncestor(possibleChild, GA_ROOTOWNER) == m_hwnd) {
          // Keep parent title bar active.
          wparam = TRUE;
        }
      }

      // The default WM_NCACTIVATE behavior paints the default NC
      // frame borders (and resize grip if scrollbars are enabled)
      // when we activate/deactivate the window.
      if (m_borderless || useScrollBarsHack()) {
        // From: https://docs.microsoft.com/en-us/windows/win32/winmsg/wm-ncactivate
        // "If lparam is set to -1, DefWindowProc() does not repaint
        // the nonclient area to reflect the state change."
        //
        // Anyway that's not enough, if scrollbars are enabled,
        // DefWindowProc() will try to draw the whole frame + the
        // resize grip, a "simple" hack is setting the window as
        // temporarily hidden, and then restoring the style again.
        LONG oldStyle, style;
        oldStyle = style = GetWindowLong(m_hwnd, GWL_STYLE);

        // Remove these styles to avoid drawing the resize grip at the
        // bottom-right border of the window.
        style &= ~(WS_HSCROLL | WS_VSCROLL);
        if (m_borderless) {
          // Avoid drawing the old-looking frame of the window.
          style &= ~WS_THICKFRAME;
        }

        SetWindowLong(m_hwnd, GWL_STYLE, style);
        auto res = DefWindowProc(m_hwnd, msg, wparam, lparam);
        SetWindowLong(m_hwnd, GWL_STYLE, oldStyle);
        return res;
      }
      break;

    case WM_ACTIVATE:
      if (wparam == WA_ACTIVE ||
          wparam == WA_CLICKACTIVE) {
        checkColorSpaceChange();
      }

      if (m_hpenctx) {
        if (auto sys = system()) {
          // Handle z-order of Wintab context
          auto& api = sys->wintabApi();
          api.overlap(m_hpenctx, (wparam == WA_ACTIVE ||
                                  wparam == WA_CLICKACTIVE) ? TRUE: FALSE);
        }
      }
      break;

    case WM_PAINT:
      if (m_isCreated) {
        PAINTSTRUCT ps;
        HDC hdc = BeginPaint(m_hwnd, &ps);

        // If BeginPaint() returns null, it's highly probable that we
        // reached the limit of 10000 GDI objects (so there might be
        // some GDI leaks in the program).
        ASSERT(hdc);

        onPaint(hdc);
        EndPaint(m_hwnd, &ps);
        return true;
      }
      break;

    case WM_SIZING: {
      RECT* rect = reinterpret_cast<RECT*>(lparam);

      // Get the border needed on each side between the window rect
      // and the client area.
      int dx, dy;
      {
        RECT frame, client;
        GetWindowRect(m_hwnd, &frame);
        GetClientRect(m_hwnd, &client);
        dx = (frame.right - frame.left) - (client.right - client.left);
        dy = (frame.bottom - frame.top) - (client.bottom - client.top);
      }

      // We align the client area size to the m_scale.
      int w = std::max<int>(rect->right - rect->left, 0) - dx;
      int h = std::max<int>(rect->bottom - rect->top, 0) - dy;
      w = std::max<int>(w - (w % m_scale), 8*m_scale) + dx;
      h = std::max<int>(h - (h % m_scale), 8*m_scale) + dy;

      switch (wparam) {
        case WMSZ_LEFT:
          rect->left = rect->right - w;
          break;
        case WMSZ_RIGHT:
          rect->right = rect->left + w;
          break;
        case WMSZ_TOP:
          rect->top = rect->bottom - h;
          break;
        case WMSZ_TOPLEFT:
          rect->left = rect->right - w;
          rect->top = rect->bottom - h;
          break;
        case WMSZ_TOPRIGHT:
          rect->top = rect->bottom - h;
          rect->right = rect->left + w;
          break;
        case WMSZ_BOTTOM:
          rect->bottom = rect->top + h;
          break;
        case WMSZ_BOTTOMLEFT:
          rect->left = rect->right - w;
          rect->bottom = rect->top + h;
          break;
        case WMSZ_BOTTOMRIGHT:
          rect->right = rect->left + w;
          rect->bottom = rect->top + h;
          break;
      }
      break;
    }

    case WM_SIZE:
      if (m_isCreated) {
        gfx::Size newSize(GET_X_LPARAM(lparam),
                          GET_Y_LPARAM(lparam));

        if (newSize.w > 0 &&
            newSize.h > 0 &&
            m_clientSize != newSize) {
          m_clientSize = newSize;
          onResize(m_clientSize);
          InvalidateRect(m_hwnd, nullptr, FALSE);
        }

        WINDOWPLACEMENT pl;
        pl.length = sizeof(pl);
        if (GetWindowPlacement(m_hwnd, &pl) &&
            !m_fullscreen) {
          m_restoredFrame = gfx::Rect(
            pl.rcNormalPosition.left,
            pl.rcNormalPosition.top,
            pl.rcNormalPosition.right - pl.rcNormalPosition.left,
            pl.rcNormalPosition.bottom - pl.rcNormalPosition.top);
        }
      }
      break;

    case WM_ENTERSIZEMOVE:
      onStartResizing();
      break;

    case WM_EXITSIZEMOVE:
      checkColorSpaceChange();
      onEndResizing();
      break;

    case WM_SETTINGCHANGE:
      checkDarkModeChange();
      break;

    // Mouse and Trackpad Messages

    case WM_MOUSEMOVE: {
      Event ev;
      mouseEvent(lparam, ev);

      // Filter spurious mouse move messages out. Sometimes we receive
      // periodic (e.g. each 2 seconds) WM_MOUSEMOVE messages in the
      // same mouse position even when the mouse is not moved. This is
      // specially problematic when a mouse and a stylus are plugged
      // in, because there are random jumps between the pen position
      // and the mouse position (receiving a random WM_MOUSEMOVE from
      // the mouse position in the middle of a flow of
      // WM_POINTERUPDATE messages from the pen).
      {
        static HWND lastHwnd = nullptr;
        static gfx::Point lastPoint;
        if (lastHwnd == m_hwnd &&
            lastPoint == ev.position()) {
          MOUSE_TRACE("SAME MOUSEMOVE xy=%d,%d\n",
                      ev.position().x, ev.position().y);
          break;
        }
        lastHwnd = m_hwnd;
        lastPoint = ev.position();
      }

      MOUSE_TRACE("MOUSEMOVE xy=%d,%d\n",
                  ev.position().x, ev.position().y);

      if (m_ignoreRandomMouseEvents > 0) {
        MOUSE_TRACE(" - IGNORED (random event)\n");
        --m_ignoreRandomMouseEvents;
        break;
      }

      handleMouseMove(ev);
      break;
    }

    case WM_NCLBUTTONDOWN:
      if (m_borderless) {
        // With custom frames, simulate that we always clicked the
        // client area. So in this way Windows doesn't paint the
        // default Minimize/Maximize/Close buttons.
        POINT pos = {
          GET_X_LPARAM(lparam),
          GET_Y_LPARAM(lparam) };
        ScreenToClient(m_hwnd, &pos);

        LPARAM rellparam = MAKELPARAM(pos.x, pos.y);
        return SendMessage(m_hwnd, WM_LBUTTONDOWN, MK_LBUTTON, rellparam);
      }
      break;

    case WM_NCMOUSEMOVE:
    case WM_MOUSELEAVE:
      // For regular windows (with the default system frame), we
      // generate the MouseLeave message when the mouse leaves the
      // client area.
      if (m_hasMouse && !m_borderless) {
        handleMouseLeave();
      }
      break;

    case WM_NCMOUSELEAVE:
      // When the window doesn't have borders (m_borderless), we send
      // the MouseLeave event when the mouse leaves the non-client
      // area. This is required when handleHitTest() function is
      // specified, because when the hit test is != HTCLIENT the
      // WM_MOUSELEAVE is sent by Windows (and we don't want to
      // generate the MouseLeave in that case, only when the mouse
      // leaves the custom frame of the window, that is in this
      // WM_NCMOUSELEAVE message).
      if (m_hasMouse && m_borderless) {
        handleMouseLeave();
      }
      break;

    case WM_LBUTTONDOWN:
    case WM_RBUTTONDOWN:
    case WM_MBUTTONDOWN:
    case WM_XBUTTONDOWN: {
      Event ev;
      mouseEvent(lparam, ev);
      ev.setType(Event::MouseDown);
      ev.setButton(
        msg == WM_LBUTTONDOWN ? Event::LeftButton:
        msg == WM_RBUTTONDOWN ? Event::RightButton:
        msg == WM_MBUTTONDOWN ? Event::MiddleButton:
        msg == WM_XBUTTONDOWN && GET_XBUTTON_WPARAM(wparam) == 1 ? Event::X1Button:
        msg == WM_XBUTTONDOWN && GET_XBUTTON_WPARAM(wparam) == 2 ? Event::X2Button:
        Event::NoneButton);

      if (m_pointerType != PointerType::Unknown) {
        ev.setPointerType(m_pointerType);
        ev.setPressure(m_pressure);
      }

      MOUSE_TRACE("BUTTONDOWN xy=%d,%d button=%d pointerType=%d\n",
                  ev.position().x, ev.position().y,
                  ev.button(), (int)m_pointerType);

      if (system()->tabletAPI() == TabletAPI::WintabPackets &&
          same_mouse_event(ev, m_lastWintabEvent)) {
        MOUSE_TRACE(" - IGNORED (WinTab)\n");
      }
      else {
        queueEvent(ev);
        m_lastWintabEvent.setType(Event::None);
      }
      break;
    }

    case WM_LBUTTONUP:
    case WM_RBUTTONUP:
    case WM_MBUTTONUP:
    case WM_XBUTTONUP: {
      Event ev;
      mouseEvent(lparam, ev);
      ev.setType(Event::MouseUp);
      ev.setButton(
        msg == WM_LBUTTONUP ? Event::LeftButton:
        msg == WM_RBUTTONUP ? Event::RightButton:
        msg == WM_MBUTTONUP ? Event::MiddleButton:
        msg == WM_XBUTTONUP && GET_XBUTTON_WPARAM(wparam) == 1 ? Event::X1Button:
        msg == WM_XBUTTONUP && GET_XBUTTON_WPARAM(wparam) == 2 ? Event::X2Button:
        Event::NoneButton);

      if (m_pointerType != PointerType::Unknown) {
        ev.setPointerType(m_pointerType);
        ev.setPressure(m_pressure);
      }

      MOUSE_TRACE("BUTTONUP xy=%d,%d button=%d\n",
                  ev.position().x, ev.position().y,
                  ev.button());

      if (system()->tabletAPI() == TabletAPI::WintabPackets &&
          same_mouse_event(ev, m_lastWintabEvent)) {
        MOUSE_TRACE(" - IGNORED (WinTab)\n");
      }
      else {
        queueEvent(ev);
        m_lastWintabEvent.setType(Event::None);
      }

      // Avoid popup menu for scrollbars
      if (msg == WM_RBUTTONUP)
        return 0;

      break;
    }

    case WM_LBUTTONDBLCLK:
    case WM_MBUTTONDBLCLK:
    case WM_RBUTTONDBLCLK:
    case WM_XBUTTONDBLCLK: {
      Event ev;
      mouseEvent(lparam, ev);
      ev.setType(Event::MouseDoubleClick);
      ev.setButton(
        msg == WM_LBUTTONDBLCLK ? Event::LeftButton:
        msg == WM_RBUTTONDBLCLK ? Event::RightButton:
        msg == WM_MBUTTONDBLCLK ? Event::MiddleButton:
        msg == WM_XBUTTONDBLCLK && GET_XBUTTON_WPARAM(wparam) == 1 ? Event::X1Button:
        msg == WM_XBUTTONDBLCLK && GET_XBUTTON_WPARAM(wparam) == 2 ? Event::X2Button:
        Event::NoneButton);

      if (m_pointerType != PointerType::Unknown) {
        ev.setPointerType(m_pointerType);
        ev.setPressure(m_pressure);
      }

      MOUSE_TRACE("BUTTONDBLCLK xy=%d,%d button=%d\n",
                  ev.position().x, ev.position().y,
                  ev.button());
      queueEvent(ev);
      break;
    }

    case WM_MOUSEWHEEL:
    case WM_MOUSEHWHEEL: {
      POINT pos = { GET_X_LPARAM(lparam),
                    GET_Y_LPARAM(lparam) };
      ScreenToClient(m_hwnd, &pos);

      Event ev;
      ev.setType(Event::MouseWheel);
      ev.setModifiers(get_modifiers_from_last_win32_message());
      ev.setPosition(gfx::Point(pos.x, pos.y) / m_scale);

      int z = GET_WHEEL_DELTA_WPARAM(wparam);
      if (ABS(z) >= WHEEL_DELTA)
        z /= WHEEL_DELTA;
      else {
        // TODO use floating point numbers or something similar
        //      (so we could use: z /= double(WHEEL_DELTA))
        z = SGN(z);
      }

      gfx::Point delta(
        (msg == WM_MOUSEHWHEEL ? z: 0),
        (msg == WM_MOUSEWHEEL ? -z: 0));
      ev.setWheelDelta(delta);
      queueEvent(ev);

      MOUSE_TRACE("MOUSEWHEEL xy=%d,%d delta=%d,%d\n",
                  ev.position().x, ev.position().y,
                  ev.wheelDelta().x, ev.wheelDelta().y);
      break;
    }

    case WM_HSCROLL:
    case WM_VSCROLL: {
      POINT pos;
      GetCursorPos(&pos);
      ScreenToClient(m_hwnd, &pos);

      Event ev;
      ev.setType(Event::MouseWheel);
      ev.setModifiers(get_modifiers_from_last_win32_message());
      ev.setPosition(gfx::Point(pos.x, pos.y) / m_scale);

      int bar = (msg == WM_HSCROLL ? SB_HORZ: SB_VERT);
      int z = GetScrollPos(m_hwnd, bar);

      switch (LOWORD(wparam)) {
        case SB_LEFT:
        case SB_LINELEFT:
          --z;
          break;
        case SB_PAGELEFT:
          z -= 2;
          break;
        case SB_RIGHT:
        case SB_LINERIGHT:
          ++z;
          break;
        case SB_PAGERIGHT:
          z += 2;
          break;
        case SB_THUMBPOSITION:
        case SB_THUMBTRACK:
        case SB_ENDSCROLL:
          // Do nothing
          break;
      }

      gfx::Point delta(
        (msg == WM_HSCROLL ? (z-50): 0),
        (msg == WM_VSCROLL ? (z-50): 0));
      ev.setWheelDelta(delta);

      SetScrollPos(m_hwnd, bar, 50, FALSE);
      queueEvent(ev);

      MOUSE_TRACE("HVSCROLL xy=%d,%d delta=%d,%d\n",
                  ev.position().x, ev.position().y,
                  ev.wheelDelta().x, ev.wheelDelta().y);
      break;
    }

    // Pointer API (since Windows 8.0)

    case WM_POINTERCAPTURECHANGED: {
      MOUSE_TRACE("POINTERCAPTURECHANGED\n");
      releaseMouse();
      break;
    }

    case WM_POINTERENTER: {
      POINTER_INFO pi;
      Event ev;
      if (!pointerEvent(wparam, ev, pi))
        break;

      MOUSE_TRACE("POINTERENTER id=%d xy=%d,%d\n",
                  pi.pointerId, ev.position().x, ev.position().y);

      if (pi.pointerType == PT_TOUCH || pi.pointerType == PT_PEN) {
        auto& winApi = system()->winApi();
        if (m_ictx && winApi.AddPointerInteractionContext) {
          winApi.AddPointerInteractionContext(m_ictx, pi.pointerId);

          if (m_touch && pi.pointerType == PT_TOUCH &&
              !m_touch->asMouse) {
            ++m_touch->fingers;
            TOUCH_TRACE("POINTERENTER fingers=%d\n", m_touch->fingers);
            if (m_touch->fingers == 1) {
              waitTimerToConvertFingerAsMouseMovement();
            }
            else if (m_touch->canBeMouse && m_touch->fingers >= 2) {
              delegateFingerToInteractionContext();
            }
          }
        }
      }

      if (!m_hasMouse) {
        m_hasMouse = true;

        ev.setType(Event::MouseEnter);
        queueEvent(ev);

        system()->_setInternalMousePosition(ev);
        MOUSE_TRACE("-> Event::MouseEnter\n");
      }
      return 0;
    }

    case WM_POINTERLEAVE: {
      POINTER_INFO pi;
      Event ev;
      if (!pointerEvent(wparam, ev, pi))
        break;

      MOUSE_TRACE("POINTERLEAVE id=%d\n", pi.pointerId);

      // After releasing a finger a WM_MOUSEMOVE event in the trackpad
      // position is generated, we'll ignore that message.
      if (m_touch)
        m_ignoreRandomMouseEvents = 1;
      else
        m_ignoreRandomMouseEvents = 0;

      if (pi.pointerType == PT_TOUCH || pi.pointerType == PT_PEN) {
        auto& winApi = system()->winApi();
        if (m_ictx && winApi.RemovePointerInteractionContext) {
          winApi.RemovePointerInteractionContext(m_ictx, pi.pointerId);

          if (m_touch && pi.pointerType == PT_TOUCH) {
            if (m_touch->fingers > 0)
              --m_touch->fingers;
            TOUCH_TRACE("POINTERLEAVE fingers=%d\n", m_touch->fingers);
            if (m_touch->fingers == 0) {
              if (m_touch->canBeMouse)
                sendDelayedTouchEvents();
              else
                clearDelayedTouchEvents();
              killTouchTimer();
              m_touch->asMouse = false;
            }
          }
        }
      }

      system()->_clearInternalMousePosition();

#if 0 // Don't generate MouseLeave from pen/touch messages
      // TODO we should generate this message, but after this touch
      //      messages don't work anymore, so we have to fix that problem.
      if (m_hasMouse) {
        m_hasMouse = false;

        ev.setType(Event::MouseLeave);
        queueEvent(ev);

        MOUSE_TRACE("-> Event::MouseLeave\n");
        return 0;
      }
#endif
      break;
    }

    case WM_POINTERDOWN: {
      POINTER_INFO pi;
      Event ev;
      if (!pointerEvent(wparam, ev, pi))
        break;

      if (pi.pointerType == PT_TOUCH || pi.pointerType == PT_PEN) {
        auto& winApi = system()->winApi();
        if (m_ictx && winApi.ProcessPointerFramesInteractionContext) {
          winApi.ProcessPointerFramesInteractionContext(m_ictx, 1, 1, &pi);
          if (!m_touch && pi.pointerType == PT_TOUCH)
            return 0;
        }
      }

      handlePointerButtonChange(ev, pi);

      MOUSE_TRACE("POINTERDOWN id=%d xy=%d,%d button=%d\n",
                  pi.pointerId, ev.position().x, ev.position().y,
                  ev.button());
      return 0;
    }

    case WM_POINTERUP: {
      POINTER_INFO pi;
      Event ev;
      if (!pointerEvent(wparam, ev, pi))
        break;

      if (pi.pointerType == PT_TOUCH || pi.pointerType == PT_PEN) {
        auto& winApi = system()->winApi();
        if (m_ictx && winApi.ProcessPointerFramesInteractionContext) {
          winApi.ProcessPointerFramesInteractionContext(m_ictx, 1, 1, &pi);
          if (!m_touch && pi.pointerType == PT_TOUCH)
            return 0;
        }
      }

      handlePointerButtonChange(ev, pi);

      MOUSE_TRACE("POINTERUP id=%d xy=%d,%d button=%d\n",
                  pi.pointerId, ev.position().x, ev.position().y,
                  ev.button());
      return 0;
    }

    case WM_POINTERUPDATE: {
      POINTER_INFO pi;
      Event ev;
      if (!pointerEvent(wparam, ev, pi))
        break;

      // See the comment for m_ignoreRandomMouseEvents variable, and
      // why here is = 2.
      m_ignoreRandomMouseEvents = 2;

      if (pi.pointerType == PT_TOUCH || pi.pointerType == PT_PEN) {
        auto& winApi = system()->winApi();
        if (m_ictx && winApi.ProcessPointerFramesInteractionContext) {
          winApi.ProcessPointerFramesInteractionContext(m_ictx, 1, 1, &pi);
          if (!m_touch && pi.pointerType == PT_TOUCH)
            return 0;
        }
      }

      if (!m_hasMouse) {
        m_hasMouse = true;

        ev.setType(Event::MouseEnter);
        queueEvent(ev);

        MOUSE_TRACE("-> Event::MouseEnter\n");
      }

      ev.setType(Event::MouseMove);

      if (m_touch && pi.pointerType == PT_TOUCH) {
        TOUCH_TRACE("POINTERUPDATE canBeMouse=%d asMouse=%d\n",
                    m_touch->canBeMouse,
                    m_touch->asMouse);
        if (!m_touch->asMouse) {
          if (m_touch->canBeMouse)
            m_touch->delayedEvents.push_back(ev);
          else
            return 0;
        }
        else
          queueEvent(ev);
      }
      else
        queueEvent(ev);

      handlePointerButtonChange(ev, pi);

      MOUSE_TRACE("POINTERUPDATE id=%d xy=%d,%d\n",
                  pi.pointerId, ev.position().x, ev.position().y);
      return 0;
    }

    case WM_POINTERWHEEL:
    case WM_POINTERHWHEEL: {
      POINTER_INFO pi;
      Event ev;
      if (!pointerEvent(wparam, ev, pi))
        break;

      ev.setType(Event::MouseWheel);

      int z = GET_WHEEL_DELTA_WPARAM(wparam);
      if (ABS(z) >= WHEEL_DELTA)
        z /= WHEEL_DELTA;
      else {
        // TODO use floating point numbers or something similar
        //      (so we could use: z /= double(WHEEL_DELTA))
        z = SGN(z);
      }

      gfx::Point delta(
        (msg == WM_POINTERHWHEEL ? z: 0),
        (msg == WM_POINTERWHEEL ? -z: 0));
      ev.setWheelDelta(delta);
      queueEvent(ev);

      MOUSE_TRACE("POINTERWHEEL xy=%d,%d delta=%d,%d\n",
                  ev.position().x, ev.position().y,
                  ev.wheelDelta().x, ev.wheelDelta().y);

      return 0;
    }

    case WM_TIMER:
      TOUCH_TRACE("TIMER %d\n", wparam);
      if (m_touch && m_touch->timerID == wparam) {
        killTouchTimer();

        if (!m_touch->asMouse &&
            m_touch->canBeMouse &&
            m_touch->fingers == 1) {
          TOUCH_TRACE("-> finger as mouse, sent %d events\n",
                      m_touch->delayedEvents.size());

          convertFingerAsMouseMovement();
        }
        else {
          delegateFingerToInteractionContext();
        }
      }
      break;

    // Keyboard Messages

    case WM_SYSKEYDOWN:
    case WM_KEYDOWN: {
      int vk = wparam;
      int scancode = (lparam >> 16) & 0xff;
      bool sendMsg = true;
      const KeyScancode ourScancode = win32vk_to_scancode(vk);

      // We only create one KeyDown event for modifiers. Bit 30
      // indicates the previous state of the key, if the modifier was
      // already pressed don't generate the event.
      if ((ourScancode >= kKeyFirstModifierScancode) &&
          (lparam & (1 << 30)))
        return 0;

      Event ev;
      ev.setType(Event::KeyDown);
      ev.setModifiers(get_modifiers_from_last_win32_message());
      ev.setScancode(ourScancode);
      ev.setUnicodeChar(0);
      ev.setRepeat(lparam & (1 << 30) ? 1: 0);

      KEY_TRACE("KEYDOWN vk=%d scancode=%d->%d modifiers=%d\n",
                vk, scancode, ev.scancode(), ev.modifiers());

      {
        VkToUnicode tu;
        if (tu) {
          tu.toUnicode(vk, scancode);
          if (tu.isDeadKey()) {
            ev.setDeadKey(true);
            ev.setUnicodeChar(tu[0]);
            if (!m_translateDeadKeys)
              tu.toUnicode(vk, scancode); // Call again to remove dead-key
          }
          else if (tu.size() > 0) {
            sendMsg = false;
            for (int chr : tu) {
              ev.setUnicodeChar(chr);
              queueEvent(ev);

              KEY_TRACE(" -> queued unicode char=%d <%c>\n",
                        ev.unicodeChar(),
                        ev.unicodeChar() ? ev.unicodeChar(): ' ');
            }
          }
        }
      }

      if (sendMsg) {
        queueEvent(ev);
        KEY_TRACE(" -> queued unicode char=%d <%c>\n",
                  ev.unicodeChar(),
                  ev.unicodeChar() ? ev.unicodeChar(): ' ');
      }

      return 0;
    }

    case WM_IME_CHAR: {
      static int high_surrogate = 0;
      int unicode = wparam;

      // We receive two WM_IME_CHAR events for emojis, one with high
      // surrogate and other with the low one.
      if (IS_HIGH_SURROGATE(unicode)) {
        high_surrogate = unicode;
        return 0;
      }

      // Check if this is a combination of two surrogates to create
      // the final unicode code point.
      if (IS_SURROGATE_PAIR(high_surrogate, unicode)) {
        unicode = (0x10000 |
                   ((high_surrogate-0xd800)<<10) |
                   (wparam-0xdc00));
      }
      high_surrogate = 0;

      Event ev;
      ev.setType(Event::KeyDown);
      ev.setModifiers(get_modifiers_from_last_win32_message());
      ev.setUnicodeChar(unicode);
      ev.setRepeat(0);
      queueEvent(ev);
      return 0;
    }

    case WM_SYSKEYUP:
    case WM_KEYUP: {
      Event ev;
      ev.setType(Event::KeyUp);
      ev.setModifiers(get_modifiers_from_last_win32_message());
      ev.setScancode(win32vk_to_scancode(wparam));
      ev.setUnicodeChar(0);
      ev.setRepeat(lparam & (1 << 30) ? 0: 1);
      queueEvent(ev);

      // TODO If we use native menus, this message should be given
      // to the DefWindowProc() in some cases (e.g. F10 or Alt keys)
      return 0;
    }

    case WM_MENUCHAR:
      // Avoid playing a sound when Alt+key is pressed and it's not in a native menu
      return MAKELONG(0, MNC_CLOSE);

    case WM_DROPFILES: {
      HDROP hdrop = (HDROP)(wparam);
      base::paths files;

      int count = DragQueryFile(hdrop, 0xFFFFFFFF, NULL, 0);
      for (int index=0; index<count; ++index) {
        int length = DragQueryFile(hdrop, index, NULL, 0);
        if (length > 0) {
          std::vector<TCHAR> str(length+1);
          DragQueryFile(hdrop, index, &str[0], str.size());
          files.push_back(base::to_utf8(&str[0]));
        }
      }

      Event ev;
      ev.setType(Event::DropFiles);
      ev.setFiles(files);
      POINT pos;
      if (DragQueryPoint(hdrop, &pos))
        ev.setPosition(gfx::Point(pos.x, pos.y));

      DragFinish(hdrop);

      queueEvent(ev);
      break;
    }

    case WM_NCCALCSIZE: {
      if (wparam) {
        if (m_borderless) {
#if 0     // TODO this is not working yet because the taskbar is not
          //      visible (in some way Windows is still hidden the
          //      taskbar), we've fixed this in WM_WINDOWPOSCHANGED
          if (isMaximized() && !m_fullscreen) {
            // As a maximized window without WS_CAPTION | WS_THICKFRAME
            // styles is seen as a full screen window, Windows gives us the
            // full screen area (instead of the workarea). This is a hack
            // to avoid that and just give us the workarea for our custom
            // frame/client area.
            gfx::Rect wa = screen()->workarea();

            NCCALCSIZE_PARAMS* cs = reinterpret_cast<NCCALCSIZE_PARAMS*>(lparam);
            cs->rgrc[0].left = wa.x;
            cs->rgrc[0].top = wa.y;
            cs->rgrc[0].right = wa.x2();
            cs->rgrc[0].bottom = wa.y2();
          }
#endif

          // Not using DefProcWindow() here will avoid showing a
          // native frame around the our custom frame.
          //
          // The "WVR_REDRAW" is used to redraw the whole client area
          // (not reusing old regions after the resize operation).
          return WVR_REDRAW;
        }

        if (useScrollBarsHack()) {
          // Scrollbars must be enabled and visible to get trackpad
          // events of old drivers. So we cannot use ShowScrollBar() to
          // hide them. This is a simple (maybe not so elegant)
          // solution: Expand the client area to we overlap the
          // scrollbars. In this way they are not visible, but we still
          // get their messages.
          NCCALCSIZE_PARAMS* cs = reinterpret_cast<NCCALCSIZE_PARAMS*>(lparam);
          cs->rgrc[0].right += GetSystemMetrics(SM_CYVSCROLL);
          cs->rgrc[0].bottom += GetSystemMetrics(SM_CYHSCROLL);
        }
      }
      break;
    }

    case WM_NCHITTEST: {
      gfx::Point pt(GET_X_LPARAM(lparam),
                    GET_Y_LPARAM(lparam));

      // Custom handler for WM_NCHITTEST when the mouse is inside the
      // windows area.
      if (this->handleHitTest) {
        POINT pos = { pt.x, pt.y };
        ScreenToClient(m_hwnd, &pos);
        gfx::Point relPt(pos.x, pos.y);
        relPt /= m_scale;

        Event ev;
        ev.setModifiers(get_modifiers_from_last_win32_message());
        ev.setPosition(relPt);
        handleMouseMove(ev);

        // Convert os::Hit values to Win32 HT* values
        const int i = static_cast<int>(this->handleHitTest(this, relPt));
        return (i >= 0 &&
                i < hit2hittest_entries ?
                    static_cast<LRESULT>(hit2hittest[i]):
                    HTNOWHERE);
      }

      LRESULT result = DefWindowProc(m_hwnd, msg, wparam, lparam);

      ABS_CLIENT_RC(rc);
      gfx::Rect area(rc.left, rc.top, rc.right - rc.left, rc.bottom - rc.top);

      // We ignore scrollbars so if the mouse is above them, we return
      // as it's in the window client or resize area. (Remember that
      // we have scroll bars are enabled and visible to receive
      // trackpad messages only.)
      if (result == HTHSCROLL) {
        result = (area.contains(pt) ? HTCLIENT: HTBOTTOM);
      }
      else if (result == HTVSCROLL) {
        result = (area.contains(pt) ? HTCLIENT: HTRIGHT);
      }
      // Filter the resize grip area of the bottom-right corner, which
      // has the size of the scrollbars and we don't want to use that
      // area to resize the window.
      else if (result == HTBOTTOMRIGHT) {
        if (area.contains(pt))
          result = HTCLIENT;
      }

      return result;
    }

    // Wintab API Messages

    case WT_PROXIMITY: {
      HCTX ctx = (HCTX)wparam;

      // This can happen when we switch from TabletAPI::Wintab to
      // TabletAPI::WintabPackets mode.
      if (m_hpenctx != ctx)
        break;

      bool entering_ctx = (LOWORD(lparam) ? true: false);
      if (entering_ctx && ctx) {
        auto& api = system()->wintabApi();

        // Get the cursor from the proximity packet
        PACKET packet;
        if (api.packets(ctx, 1, &packet) == 1) {
          m_pointerType = wt_packet_pkcursor_to_pointer_type(packet.pkCursor);
        }
      }
      else {
        m_pointerType = PointerType::Unknown;
      }

      MOUSE_TRACE("WT_PROXIMITY entering=%d pointerType=%d\n",
                  entering_ctx, (int)m_pointerType);

      // Reset last event
      m_lastWintabEvent.setType(Event::None);
      break;
    }

    case WT_PACKET: {
      const TabletAPI tabletAPI = system()->tabletAPI();
      auto& api = system()->wintabApi();
      HCTX ctx = (HCTX)lparam;
      if (m_packets.size() < api.packetQueueSize())
        m_packets.resize(api.packetQueueSize());

      int n = api.packets(ctx, m_packets.size(), &m_packets[0]);
      MOUSE_TRACE("WT_PACKET packets=%d\n", n);

      // It looks like that we can process the whole queue with
      // WTPacketsGet() but we will receive one WT_PACKET for each
      // packet anyway (even when the queue is empty).
      if (n == 0)
        break;

      m_pointerType = PointerType::Unknown;

      Event ev;
      ev.setModifiers(get_modifiers_from_last_win32_message());

      for (int i=0; i<n; ++i) {
        const PACKET& packet = m_packets[i];

        if (api.minPressure() < api.maxPressure()) {
          m_pressure =
            float(packet.pkNormalPressure - api.minPressure()) /
            float(api.maxPressure() - api.minPressure());
        }
        else {
          m_pressure = 0.0f;
        }
        m_pointerType = wt_packet_pkcursor_to_pointer_type(packet.pkCursor);

        if (tabletAPI == TabletAPI::WintabPackets) {
          POINT pos = { packet.pkX,
                        // Wintab API uses lower-left corner as the origin
                        (api.outBounds().h-1) - packet.pkY };
          ScreenToClient(m_hwnd, &pos);

          ev.setPosition(gfx::Point(pos.x, pos.y) / m_scale);
          ev.setPointerType(m_pointerType);
          ev.setPressure(m_pressure);

          // Get mouse button and even type (mouse move/down/up/double-click)
          Event::Type evType;
          Event::MouseButton mouseButton;
          api.mapCursorButton(packet.pkCursor,
                              HIWORD(packet.pkButtons), // Logical button
                              LOWORD(packet.pkButtons), // Relative button flag (down/up)
                              evType,
                              mouseButton);

          ev.setType(evType);

          // Do not put the mouse button in mouse move events (so they
          // match in WM_MOUSEMOVE and we can ignore duplicated events)
          if (evType != Event::MouseMove)
            ev.setButton(mouseButton);

          MOUSE_TRACE("  [%d] evType=%d xy=%d,%d pressure=%.4f evButton=%d pkCursor=%d pointerType=%d\n",
                      i, ev.type(), ev.position().x, ev.position().y, m_pressure,
                      (int)ev.button(), packet.pkCursor, (int)m_pointerType);

          if (evType != Event::None) {
            queueEvent(ev);

            // To avoid processing two times the last generated event in WM_MOUSEMOVE/WM_LBUTTONDOWN/UP
            m_lastWintabEvent = ev;

            // Don't store a reference to the window (without this
            // windows cannot be closed after storing a reference).
            m_lastWintabEvent.setWindow(nullptr);
          }
        }
      }
      break;
    }

    case WT_INFOCHANGE: {
      const TabletAPI tabletAPI = system()->tabletAPI();
      MOUSE_TRACE("WT_INFOCHANGE tablet API %d\n", int(tabletAPI));

      if (m_hpenctx) {
        closeWintabCtx();

        // Wacom examples show that we have to wait a second so the
        // driver can identify the attached tablets.
        base::this_thread::sleep_for(1.0);
      }

      openWintabCtx();
      break;
    }

  }

  LRESULT result = FALSE;
  if (handle_dde_messages(m_hwnd, msg, wparam, lparam, result))
    return result;

  return DefWindowProc(m_hwnd, msg, wparam, lparam);
}

void WindowWin::mouseEvent(LPARAM lparam, Event& ev)
{
  ev.setModifiers(get_modifiers_from_last_win32_message());
  ev.setPosition(gfx::Point(
                   GET_X_LPARAM(lparam) / m_scale,
                   GET_Y_LPARAM(lparam) / m_scale));
}

bool WindowWin::pointerEvent(WPARAM wparam, Event& ev, POINTER_INFO& pi)
{
  if (!m_usePointerApi)
    return false;

  auto& winApi = system()->winApi();
  if (!winApi.GetPointerInfo(GET_POINTERID_WPARAM(wparam), &pi))
    return false;

  ABS_CLIENT_RC(rc);

  ev.setModifiers(get_modifiers_from_last_win32_message());
  ev.setPosition(gfx::Point((pi.ptPixelLocation.x - rc.left) / m_scale,
                            (pi.ptPixelLocation.y - rc.top) / m_scale));

  switch (pi.pointerType) {
    case PT_MOUSE: {
      MOUSE_TRACE("pi.pointerType PT_MOUSE\n");
      ev.setPointerType(PointerType::Mouse);

      // If we use EnableMouseInPointer(true), events from Wacom
      // stylus came as PT_MOUSE instead of PT_PEN with eraser
      // flag. This is just insane, EnableMouseInPointer(true) is not
      // an option at the moment if we want proper support for Wacom
      // events.
      break;
    }
    case PT_TOUCH: {
      MOUSE_TRACE("pi.pointerType PT_TOUCH\n");
      ev.setPointerType(PointerType::Touch);
      break;
    }
    case PT_TOUCHPAD: {
      MOUSE_TRACE("pi.pointerType PT_TOUCHPAD\n");
      ev.setPointerType(PointerType::Touchpad);
      break;
    }
    case PT_PEN: {
      MOUSE_TRACE("pi.pointerType PT_PEN\n");
      ev.setPointerType(PointerType::Pen);

      POINTER_PEN_INFO ppi;
      if (winApi.GetPointerPenInfo(pi.pointerId, &ppi)) {
        MOUSE_TRACE(" - ppi.penFlags = %d\n", ppi.penFlags);
        if (ppi.penFlags & PEN_FLAG_ERASER)
          ev.setPointerType(PointerType::Eraser);

        // Add pressure information
        ev.setPressure(
          std::clamp(float(ppi.pressure) / 1024.0f, 0.0f, 1.0f));
      }
      break;
    }
  }
  return true;
}

void WindowWin::handleMouseMove(Event& ev)
{
  if (!m_hasMouse) {
    m_hasMouse = true;

    ev.setType(Event::MouseEnter);
    queueEvent(ev);

    MOUSE_TRACE("-> Event::MouseEnter\n");

    // Track mouse to receive WM_MOUSELEAVE and WM_NCMOUSELEAVE message.
    TRACKMOUSEEVENT tme;
    tme.cbSize = sizeof(TRACKMOUSEEVENT);
    tme.dwFlags = TME_LEAVE;
    tme.hwndTrack = m_hwnd;
    _TrackMouseEvent(&tme);
  }

  if (m_pointerType != PointerType::Unknown) {
    ev.setPointerType(m_pointerType);
    ev.setPressure(m_pressure);
  }

  ev.setType(Event::MouseMove);

  auto sys = system();
  if (sys->tabletAPI() == TabletAPI::WintabPackets &&
      same_mouse_event(ev, m_lastWintabEvent)) {
    MOUSE_TRACE(" - IGNORED (WinTab)\n");
  }
  else {
    queueEvent(ev);
    m_lastWintabEvent.setType(Event::None);

    sys->_setInternalMousePosition(ev);
  }
}

void WindowWin::handleMouseLeave()
{
  ASSERT(m_hasMouse);
  m_hasMouse = false;

  Event ev;
  ev.setType(Event::MouseLeave);
  ev.setModifiers(get_modifiers_from_last_win32_message());
  queueEvent(ev);

  system()->_clearInternalMousePosition();
  MOUSE_TRACE("-> Event::MouseLeave\n");
}

void WindowWin::handlePointerButtonChange(Event& ev, POINTER_INFO& pi)
{
  if (pi.ButtonChangeType == POINTER_CHANGE_NONE) {
#if OS_USE_POINTER_API_FOR_MOUSE
    // Reset the counter of pointer down for the emulated double-click
    if (m_emulateDoubleClick)
      m_pointerDownCount = 0;
#endif

    // Update the internal last mouse position because if a pointer
    // button wasn't change, the position might have changed anyway
    // (i.e. we're in a WM_POINTERUPDATE event).
    system()->_setInternalMousePosition(ev);
    return;
  }

  Event::MouseButton button = Event::NoneButton;
  bool down = false;

  switch (pi.ButtonChangeType) {
    case POINTER_CHANGE_FIRSTBUTTON_DOWN:
      down = true;
    case POINTER_CHANGE_FIRSTBUTTON_UP:
      button = Event::LeftButton;
      break;
    case  POINTER_CHANGE_SECONDBUTTON_DOWN:
      down = true;
    case POINTER_CHANGE_SECONDBUTTON_UP:
      button = Event::RightButton;
      break;
    case POINTER_CHANGE_THIRDBUTTON_DOWN:
      down = true;
    case POINTER_CHANGE_THIRDBUTTON_UP:
      button = Event::MiddleButton;
      break;
    case POINTER_CHANGE_FOURTHBUTTON_DOWN:
      down = true;
    case POINTER_CHANGE_FOURTHBUTTON_UP:
      button = Event::X1Button;
      break;
    case POINTER_CHANGE_FIFTHBUTTON_DOWN:
      down = true;
    case POINTER_CHANGE_FIFTHBUTTON_UP:
      button = Event::X2Button;
      break;
  }

  if (button == Event::NoneButton)
    return;

  ev.setType(down ? Event::MouseDown: Event::MouseUp);
  ev.setButton(button);

#if OS_USE_POINTER_API_FOR_MOUSE
  if (down && m_emulateDoubleClick) {
    if (button != m_lastPointerDownButton)
      m_pointerDownCount = 0;

    ++m_pointerDownCount;

    base::tick_t curTime = base::current_tick();
    if ((m_pointerDownCount == 2) &&
        (curTime - m_lastPointerDownTime) <= m_doubleClickMsecs) {
      ev.setType(Event::MouseDoubleClick);
      m_pointerDownCount = 0;
    }

    m_lastPointerDownTime = curTime;
    m_lastPointerDownButton = button;
  }
#endif

  if (m_touch && pi.pointerType == PT_TOUCH) {
    if (!m_touch->asMouse) {
      if (m_touch->canBeMouse) {
        // TODO Review why the ui layer needs a Event::MouseMove event
        //      before ButtonDown/Up events.
        Event evMouseMove = ev;
        evMouseMove.setType(Event::MouseMove);
        m_touch->delayedEvents.push_back(evMouseMove);
        m_touch->delayedEvents.push_back(ev);
      }
      return;
    }
  }

  queueEvent(ev);
  system()->_setInternalMousePosition(ev);
}

void WindowWin::handleInteractionContextOutput(
  const INTERACTION_CONTEXT_OUTPUT* output)
{
  MOUSE_TRACE("%s (%d) xy=%.16g %.16g flags=%d type=%d\n",
              output->interactionId == INTERACTION_ID_MANIPULATION ? "INTERACTION_ID_MANIPULATION":
              output->interactionId == INTERACTION_ID_TAP ? "INTERACTION_ID_TAP":
              output->interactionId == INTERACTION_ID_SECONDARY_TAP ? "INTERACTION_ID_SECONDARY_TAP":
              output->interactionId == INTERACTION_ID_HOLD ? "INTERACTION_ID_HOLD": "INTERACTION_ID_???",
              output->interactionId,
              output->x, output->y,
              output->interactionFlags,
              output->inputType);

  // We use the InteractionContext to interpret touch gestures only
  // and double tap with pen.
  if ((output->inputType == PT_TOUCH
       && (!m_touch
           || (!m_touch->asMouse && !m_touch->canBeMouse)
           || (output->arguments.tap.count == 2)))
      || (output->inputType == PT_PEN &&
          output->interactionId == INTERACTION_ID_TAP &&
          output->arguments.tap.count == 2)) {
    ABS_CLIENT_RC(rc);

    gfx::Point pos(int((output->x - rc.left) / m_scale),
                   int((output->y - rc.top) / m_scale));

    Event ev;
    // This is PT_PEN or PT_TOUCH
    ev.setPointerType(output->inputType == PT_PEN ?
                      PointerType::Pen:
                      PointerType::Touch);
    ev.setModifiers(get_modifiers_from_last_win32_message());
    ev.setPosition(pos);

    bool hadMouse = m_hasMouse;
    if (!m_hasMouse) {
      m_hasMouse = true;
      ev.setType(Event::MouseEnter);
      queueEvent(ev);
    }

    switch (output->interactionId) {
      case INTERACTION_ID_MANIPULATION: {
        MOUSE_TRACE(" - delta xy=%.16g %.16g scale=%.16g expansion=%.16g rotation=%.16g\n",
                    output->arguments.manipulation.delta.translationX,
                    output->arguments.manipulation.delta.translationY,
                    output->arguments.manipulation.delta.scale,
                    output->arguments.manipulation.delta.expansion,
                    output->arguments.manipulation.delta.rotation);

        // TODO we should not change the sign
        gfx::Point delta(-int(output->arguments.manipulation.delta.translationX) / m_scale,
                         -int(output->arguments.manipulation.delta.translationY) / m_scale);

        if (output->interactionFlags & INTERACTION_FLAG_BEGIN) {
          ev.setType(Event::MouseMove);
          queueEvent(ev);
        }

        ev.setType(Event::MouseWheel);
        ev.setWheelDelta(delta);
        ev.setPreciseWheel(true);
        queueEvent(ev);

        ev.setType(Event::TouchMagnify);
        ev.setMagnification(output->arguments.manipulation.delta.scale - 1.0);
        queueEvent(ev);
        break;
      }

      case INTERACTION_ID_TAP:
        MOUSE_TRACE(" - count=%d\n", output->arguments.tap.count);

        ev.setButton(Event::LeftButton);
        ev.setType(Event::MouseMove); queueEvent(ev);
        if (output->arguments.tap.count == 2) {
          ev.setType(Event::MouseDoubleClick); queueEvent(ev);
        }
        else {
          ev.setType(Event::MouseDown); queueEvent(ev);
          ev.setType(Event::MouseUp); queueEvent(ev);
        }
        break;

      case INTERACTION_ID_SECONDARY_TAP:
      case INTERACTION_ID_HOLD:
        ev.setButton(Event::RightButton);
        ev.setType(Event::MouseMove); queueEvent(ev);
        ev.setType(Event::MouseDown); queueEvent(ev);
        ev.setType(Event::MouseUp); queueEvent(ev);
        break;
    }
  }
}

void WindowWin::waitTimerToConvertFingerAsMouseMovement()
{
  ASSERT(m_touch);
  m_touch->canBeMouse = true;
  clearDelayedTouchEvents();
  SetTimer(m_hwnd, m_touch->timerID = 1,
           kFingerAsMouseTimeout, nullptr);
  TOUCH_TRACE(" - Set timer\n");
}

void WindowWin::convertFingerAsMouseMovement()
{
  ASSERT(m_touch);
  m_touch->asMouse = true;
  sendDelayedTouchEvents();
}

void WindowWin::delegateFingerToInteractionContext()
{
  ASSERT(m_touch);
  m_touch->canBeMouse = false;
  m_touch->asMouse = false;
  clearDelayedTouchEvents();
  if (m_touch->timerID > 0)
    killTouchTimer();
}

void WindowWin::sendDelayedTouchEvents()
{
  ASSERT(m_touch);
  for (auto& ev : m_touch->delayedEvents)
    queueEvent(ev);
  clearDelayedTouchEvents();
}

void WindowWin::clearDelayedTouchEvents()
{
  ASSERT(m_touch);
  m_touch->delayedEvents.clear();
}

void WindowWin::killTouchTimer()
{
  ASSERT(m_touch);
  if (m_touch->timerID > 0) {
    KillTimer(m_hwnd, m_touch->timerID);
    m_touch->timerID = 0;
    TOUCH_TRACE(" - Kill timer\n");
  }
}

void WindowWin::checkColorSpaceChange()
{
  os::ColorSpaceRef oldColorSpace = m_lastColorProfile;
  os::ColorSpaceRef newColorSpace = colorSpace();
  if (oldColorSpace != newColorSpace)
    onChangeColorSpace();
}

// We only support the Windows 11 dark mode, detecting it and using
// the correct (dark/light) title bar.
//
// A lot of information and discussion about this can be found here:
// https://github.com/microsoft/WindowsAppSDK/issues/41
void WindowWin::checkDarkModeChange()
{
  try {
    auto key = base::hkey::current_user().open(kPersonalizeKey,
                                               base::hkey::read);

    // We can check if "AppsUseLightTheme" option is 0 which means
    // that we have to use the dark theme. Not sure why this is not
    // automatic or the default behavior on Windows 11, or configured
    // through the manifest for Win32 apps.
    if (key.exists(kAppsUseLightThemeValue)) {
      BOOL value = (key.dword(kAppsUseLightThemeValue) == 0);
      DwmSetWindowAttribute(
        m_hwnd, 20, // DWMWA_USE_IMMERSIVE_DARK_MODE,
        &value, sizeof(BOOL));
    }
  }
  catch (const base::Win32Exception&) {
    // Probably the "Personalize" key doesn't exist because we are on
    // Windows 10, so we do nothing, which means: use the light
    // theme/current theme/title bar as it is.
  }
}

void WindowWin::openWintabCtx()
{
  const TabletAPI tabletAPI = system()->tabletAPI();
  if (tabletAPI == TabletAPI::Wintab ||
      tabletAPI == TabletAPI::WintabPackets) {
    // Attach Wacom context
    auto& api = system()->wintabApi();
    m_hpenctx = api.open(
      m_hwnd,
      true); // We want to move the cursor with the pen in any case

    if (api.crashedBefore())
      system()->setTabletAPI(TabletAPI::Default);
  }
}

void WindowWin::closeWintabCtx()
{
  if (!m_hpenctx)
    return;

  if (auto sys = system()) {
    auto& api = sys->wintabApi();
    api.close(m_hpenctx);
  }
  m_hpenctx = nullptr;
}

void WindowWin::notifyFullScreenStateToShell()
{
  base::ComPtr<ITaskbarList2> taskbar;
  HRESULT hr = CoCreateInstance(CLSID_TaskbarList,
                                nullptr, CLSCTX_INPROC_SERVER,
                                IID_PPV_ARGS(&taskbar));
  if (FAILED(hr))
    return;

  // Useful to send the taskbar at the bottom when the window is set
  // as fullscreen.
  taskbar->MarkFullscreenWindow(m_hwnd, m_fullscreen ? TRUE: FALSE);
}

//static
void WindowWin::registerClass()
{
  HMODULE instance = GetModuleHandle(nullptr);

  WNDCLASSEX wcex;
  if (GetClassInfoEx(instance, OS_WND_CLASS_NAME, &wcex))
    return;                 // Already registered

  wcex.cbSize        = sizeof(WNDCLASSEX);
  wcex.style         = CS_DBLCLKS;
  wcex.lpfnWndProc   = &WindowWin::staticWndProc;
  wcex.cbClsExtra    = 0;
  wcex.cbWndExtra    = 0;
  wcex.hInstance     = instance;
  wcex.hIcon         = LoadIcon(instance, L"0");
  wcex.hCursor       = NULL;
  wcex.hbrBackground = (HBRUSH)(COLOR_WINDOWFRAME+1);
  wcex.lpszMenuName  = nullptr;
  wcex.lpszClassName = OS_WND_CLASS_NAME;
  wcex.hIconSm       = nullptr;

  if (RegisterClassEx(&wcex) == 0)
    throw std::runtime_error("Error registering window class");
}

//static
HWND WindowWin::createHwnd(WindowWin* self, const WindowSpec& spec)
{
  int exStyle = WS_EX_ACCEPTFILES;
  int style = 0;
  if (spec.titled()) {
    if (!spec.parent())
      exStyle |= WS_EX_APPWINDOW;
    style |= WS_OVERLAPPED | WS_SYSMENU | WS_CAPTION;
  }
  else {
    style |= WS_POPUP;
  }
  if (spec.minimizable()) {
    style |= WS_SYSMENU | WS_MINIMIZEBOX;
  }
  if (spec.resizable() ||
      // Without WS_THICKFRAME we get a white canvas for borderless
      // windows because we don't receive a WM_SIZE as we intercept
      // WM_NCCALCSIZE in this case.
      spec.borderless()) {
    style |= WS_THICKFRAME;
  }
  if (spec.maximizable()) {
    style |= WS_MAXIMIZEBOX;
  }
  if (spec.floating()) {
    exStyle |= WS_EX_TOOLWINDOW;
  }
  if (spec.transparent()) {
    exStyle |= WS_EX_LAYERED;
  }

  gfx::Rect rc;

  switch (spec.position()) {
    case WindowSpec::Position::Default:
      rc.x = CW_USEDEFAULT;
      rc.y = CW_USEDEFAULT;
      break;
    case WindowSpec::Position::Frame:
      rc = spec.frame();
      break;
    case WindowSpec::Position::ContentRect:
      rc = spec.contentRect();
      break;
  }

  if (!spec.contentRect().isEmpty()) {
    rc.w = spec.contentRect().w;
    rc.h = spec.contentRect().h;
    RECT ncrc = { 0, 0, rc.w, rc.h };
    AdjustWindowRectEx(&ncrc, style,
                       false,     // Add a field to WindowSpec to add native menu bars
                       exStyle);

    if (rc.x != CW_USEDEFAULT) rc.x += ncrc.left;
    if (rc.y != CW_USEDEFAULT) rc.y += ncrc.top;
    rc.w = ncrc.right - ncrc.left;
    rc.h = ncrc.bottom - ncrc.top;
  }
  else if (!spec.frame().isEmpty()) {
    rc.w = spec.frame().w;
    rc.h = spec.frame().h;
  }
  else {
    rc.w = CW_USEDEFAULT;
    rc.h = CW_USEDEFAULT;
  }

  HWND hwnd = CreateWindowEx(
    exStyle,
    OS_WND_CLASS_NAME,
    L"",
    style,
    rc.x, rc.y, rc.w, rc.h,
    (HWND)(spec.parent() ? static_cast<WindowWin*>(spec.parent())->nativeHandle(): nullptr),
    nullptr,
    GetModuleHandle(nullptr),
    reinterpret_cast<LPVOID>(self));
  if (!hwnd)
    return nullptr;

  return hwnd;
}

//static
LRESULT CALLBACK WindowWin::staticWndProc(HWND hwnd, UINT msg, WPARAM wparam, LPARAM lparam)
{
  WindowWin* wnd = nullptr;

  if (msg == WM_CREATE) {
    wnd =
      reinterpret_cast<WindowWin*>(
        reinterpret_cast<LPCREATESTRUCT>(lparam)->lpCreateParams);

    if (wnd && wnd->m_hwnd == nullptr)
      wnd->m_hwnd = hwnd;
  }
  else {
    wnd = reinterpret_cast<WindowWin*>(GetWindowLongPtr(hwnd, GWLP_USERDATA));

    // Check that the user data makes sense
    if (wnd && wnd->m_hwnd != hwnd)
      wnd = nullptr;
  }

  if (wnd) {
    ASSERT(wnd->m_hwnd == hwnd);
    return wnd->wndProc(msg, wparam, lparam);
  }
  else {
    return DefWindowProc(hwnd, msg, wparam, lparam);
  }
}

//static
void CALLBACK WindowWin::staticInteractionContextCallback(
  void* clientData,
  const INTERACTION_CONTEXT_OUTPUT* output)
{
  WindowWin* self = reinterpret_cast<WindowWin*>(clientData);
  self->handleInteractionContextOutput(output);
}

// static
Ref<SystemWin> WindowWin::system()
{
  return SystemWin::instance();
}

} // namespace os<|MERGE_RESOLUTION|>--- conflicted
+++ resolved
@@ -344,15 +344,13 @@
 
 os::ColorSpaceRef WindowWin::colorSpace() const
 {
-<<<<<<< HEAD
   const os::SystemRef system = os::System::instance();
+  ASSERT(system);
+  if (!system)
+    return nullptr;
+
   if (auto defaultCS = system->windowsColorSpace())
     return defaultCS;
-=======
-  if (os::instance())
-    if (auto defaultCS = os::instance()->windowsColorSpace())
-      return defaultCS;
->>>>>>> 4a2e2bb3
 
   if (m_hwnd) {
     HMONITOR monitor = MonitorFromWindow(m_hwnd, MONITOR_DEFAULTTONEAREST);
