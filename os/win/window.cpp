// LAF OS Library
// Copyright (C) 2018-2021  Igara Studio S.A.
// Copyright (C) 2012-2018  David Capello
//
// This file is released under the terms of the MIT license.
// Read LICENSE.txt for more information.

#ifdef HAVE_CONFIG_H
#include "config.h"
#endif

#include "os/win/window.h"

#include <windowsx.h>
#include <commctrl.h>
#include <dwmapi.h>
#include <shellapi.h>
#include <shobjidl.h>

#include <algorithm>
#include <sstream>

#include "base/base.h"
#include "base/clamp.h"
#include "base/debug.h"
#include "base/file_content.h"
#include "base/fs.h"
#include "base/log.h"
#include "base/string.h"
#include "base/thread.h"
#include "base/win/comptr.h"
#include "gfx/border.h"
#include "gfx/region.h"
#include "gfx/size.h"
#include "os/event.h"
#include "os/native_cursor.h"
#include "os/win/color_space.h"
#include "os/win/keys.h"
#include "os/win/screen.h"
#include "os/win/system.h"
#include "os/win/window_dde.h"
#include "os/window_spec.h"

#include <algorithm>

// TODO the window name should be customized from the CMakeLists.txt
//      properties (see LAF_X11_WM_CLASS too)
#define OS_WND_CLASS_NAME L"Aseprite.Window"

#define KEY_TRACE(...)
#define MOUSE_TRACE(...)
#define TOUCH_TRACE(...)

#define kFingerAsMouseTimeout 50

// Gets the window client are in absolute/screen coordinates
#define ABS_CLIENT_RC(rc)                               \
  RECT rc;                                              \
  GetClientRect(m_hwnd, &rc);                           \
  MapWindowPoints(m_hwnd, NULL, (POINT*)&rc, 2)

#ifndef INTERACTION_CONTEXT_PROPERTY_MEASUREMENT_UNITS_SCREEN
#define INTERACTION_CONTEXT_PROPERTY_MEASUREMENT_UNITS_SCREEN 1
#endif

namespace os {

class HBitmapPtr {
public:
  HBitmapPtr() : m_ptr(nullptr) { }
  ~HBitmapPtr() { reset(); }
  void reset(HBITMAP p = nullptr) {
    if (m_ptr)
      DeleteObject(m_ptr);
    m_ptr = p;
  }
  HBITMAP get() { return m_ptr; }
  operator bool() { return m_ptr != nullptr; }
private:
  HBITMAP m_ptr;
};

// This class is used to avoid CreateDIBSection() as many times as
// possible (which is the slowest function if we are going to
// re-generate the cursor on each mouse movement).
class WinCursorCache {
public:
  WinCursorCache() { }
  ~WinCursorCache() { }

  bool recreate(const gfx::Size& size) {
    // Use cached bitmap
    if (m_hbmp && m_hmonobmp && m_size == size)
      return true;

    m_hbmp.reset();
    m_hmonobmp.reset();
    m_size = size;
    m_bits = nullptr;

    BITMAPV5HEADER bi;
    ZeroMemory(&bi, sizeof(BITMAPV5HEADER));
    bi.bV5Size = sizeof(BITMAPV5HEADER);
    bi.bV5Width = size.w;
    bi.bV5Height = size.h;
    bi.bV5Planes = 1;
    bi.bV5BitCount = 32;
    bi.bV5Compression = BI_BITFIELDS;
    bi.bV5RedMask = 0x00ff0000;
    bi.bV5GreenMask = 0x0000ff00;
    bi.bV5BlueMask = 0x000000ff;
    bi.bV5AlphaMask = 0xff000000;

    HDC hdc = GetDC(nullptr);
    m_hbmp.reset(
      CreateDIBSection(
        hdc, (BITMAPINFO*)&bi, DIB_RGB_COLORS,
        (void**)&m_bits, NULL, (DWORD)0));
    ReleaseDC(nullptr, hdc);
    if (!m_hbmp) {
      m_bits = nullptr;
      return false;
    }

    return true;
  }

  HBITMAP hbmp() {
    ASSERT(m_hbmp);
    return m_hbmp.get();
  }

  // Create an empty mask bitmap.
  HBITMAP hmonobmp() {
    if (!m_hmonobmp)
      m_hmonobmp.reset(CreateBitmap(m_size.w, m_size.h, 1, 1, nullptr));
    return m_hmonobmp.get();
  }

  uint32_t* bits() const {
    ASSERT(m_bits);
    return m_bits;
  }

private:
  HBitmapPtr m_hbmp;
  HBitmapPtr m_hmonobmp;
  uint32_t* m_bits = nullptr;
  gfx::Size m_size;
};

static WinCursorCache g_cursor_cache;

static PointerType wt_packet_pkcursor_to_pointer_type(int pkCursor)
{
  switch (pkCursor % 3) {
    case 0: return PointerType::Cursor;
    case 1: return PointerType::Pen;
    case 2: return PointerType::Eraser;
    // TODO check if pkCursor=6 to notify about an inverted
    //      stylus/eraser if we enable EnableMouseInPointer()
  }
  // Impossible case (negative pkCursor?)
  ASSERT(false);
  // Return just "pen" for packets from unknown devices (just to keep
  // the pressure information).
  return PointerType::Pen;
}

static inline bool same_mouse_event(Event& a, Event& b)
{
  return (a.type() == b.type() &&
          a.position() == b.position() &&
          a.modifiers() == b.modifiers() &&
          a.button() == b.button() &&
          a.pointerType() == b.pointerType() &&
          a.pressure() == b.pressure());
}

static BOOL CALLBACK log_monitor_info(HMONITOR monitor,
                                      HDC hdc, LPRECT rc,
                                      LPARAM lparam)
{
  MONITORINFOEXA mi;
  memset((void*)&mi, 0, sizeof(mi));
  mi.cbSize = sizeof(mi);
  if (GetMonitorInfoA(monitor, &mi)) {
    std::string iccFilename = get_hmonitor_icc_filename(monitor);

    auto rc = mi.rcMonitor;
    LOG("WIN: - Monitor %dx%d%s: %s (icc=%s)\n",
        rc.right - rc.left,
        rc.bottom - rc.top,
        (mi.dwFlags & MONITORINFOF_PRIMARY ? " (primary)": ""),
        mi.szDevice,
        iccFilename.c_str());
  }
  return TRUE;
}

<<<<<<< HEAD
WindowWin::Touch::Touch()
=======
PointerType WinWindow::m_pointerType = PointerType::Unknown;
float WinWindow::m_pressure = 0.0f;
std::vector<PACKET> WinWindow::m_packets;

WinWindow::Touch::Touch()
>>>>>>> 565e6bb6
  : fingers(0)
  , canBeMouse(false)
  , asMouse(false)
  , timerID(0)
{
}

WindowWin::WindowWin(const WindowSpec& spec)
  : m_hwnd(nullptr)
  , m_hcursor(nullptr)
  , m_clientSize(1, 1)
  , m_scale(spec.scale())
  , m_isCreated(false)
  , m_adjustShadow(true)
  , m_translateDeadKeys(false)
  , m_hasMouse(false)
  , m_captureMouse(false)
  , m_customHcursor(false)
  , m_usePointerApi(false)
  , m_lastPointerId(0)
  , m_ictx(nullptr)
  , m_ignoreRandomMouseEvents(0)
  // True by default, we prefer to interpret one finger as mouse movement
  , m_touch(new Touch)
#if OS_USE_POINTER_API_FOR_MOUSE
  , m_emulateDoubleClick(false)
  , m_doubleClickMsecs(GetDoubleClickTime())
  , m_lastPointerDownTime(0)
  , m_lastPointerDownButton(Event::NoneButton)
  , m_pointerDownCount(0)
#endif
  , m_hpenctx(nullptr)
<<<<<<< HEAD
  , m_pointerType(PointerType::Unknown)
  , m_pressure(0.0f)
  , m_fullscreen(false)
  , m_titled(spec.titled())
  , m_borderless(spec.borderless())
  , m_fixingPos(false)
=======
>>>>>>> 565e6bb6
{
  auto& winApi = system()->winApi();
  if (
#if OS_USE_POINTER_API_FOR_MOUSE
      winApi.EnableMouseInPointer &&
      winApi.IsMouseInPointerEnabled &&
#endif
      winApi.GetPointerInfo &&
      winApi.GetPointerPenInfo) {
    // Do not enable pointer API for mouse events because:
    // - Wacom driver doesn't inform their messages in a correct
    //   pointer API format (events from pen are reported as mouse
    //   events and without eraser tip information).
    // - We have to emulate the double-click for the regular mouse
    //   (search for m_emulateDoubleClick).
    // - Double click with Wacom stylus doesn't work.
#if OS_USE_POINTER_API_FOR_MOUSE
    if (!winApi.IsMouseInPointerEnabled()) {
      // Prefer pointer messages (WM_POINTER*) since Windows 8 instead
      // of mouse messages (WM_MOUSE*)
      winApi.EnableMouseInPointer(TRUE);
      m_emulateDoubleClick =
        (winApi.IsMouseInPointerEnabled() ? true: false);
    }
#endif

    // Initialize a Interaction Context to convert WM_POINTER messages
    // into gestures processed by handleInteractionContextOutput().
    if (winApi.CreateInteractionContext &&
        winApi.RegisterOutputCallbackInteractionContext &&
        winApi.SetInteractionConfigurationInteractionContext) {
      HRESULT hr = winApi.CreateInteractionContext(&m_ictx);
      if (SUCCEEDED(hr)) {
        hr = winApi.RegisterOutputCallbackInteractionContext(
          m_ictx, &WindowWin::staticInteractionContextCallback, this);
      }
      if (SUCCEEDED(hr)) {
        INTERACTION_CONTEXT_CONFIGURATION cfg[] = {
          { INTERACTION_ID_MANIPULATION,
            INTERACTION_CONFIGURATION_FLAG_MANIPULATION |
            INTERACTION_CONFIGURATION_FLAG_MANIPULATION_TRANSLATION_X |
            INTERACTION_CONFIGURATION_FLAG_MANIPULATION_TRANSLATION_Y |
            INTERACTION_CONFIGURATION_FLAG_MANIPULATION_SCALING |
            INTERACTION_CONFIGURATION_FLAG_MANIPULATION_TRANSLATION_INERTIA |
            INTERACTION_CONFIGURATION_FLAG_MANIPULATION_SCALING_INERTIA },
          { INTERACTION_ID_TAP,
            INTERACTION_CONFIGURATION_FLAG_TAP |
            INTERACTION_CONFIGURATION_FLAG_TAP_DOUBLE },
          { INTERACTION_ID_SECONDARY_TAP,
            INTERACTION_CONFIGURATION_FLAG_SECONDARY_TAP },
          { INTERACTION_ID_HOLD,
            INTERACTION_CONFIGURATION_FLAG_NONE },
          { INTERACTION_ID_DRAG,
            INTERACTION_CONFIGURATION_FLAG_NONE },
          { INTERACTION_ID_CROSS_SLIDE,
            INTERACTION_CONFIGURATION_FLAG_NONE }
        };
        hr = winApi.SetInteractionConfigurationInteractionContext(
          m_ictx, sizeof(cfg) / sizeof(INTERACTION_CONTEXT_CONFIGURATION), cfg);
      }
      if (SUCCEEDED(hr)) {
        hr = winApi.SetPropertyInteractionContext(
          m_ictx,
          INTERACTION_CONTEXT_PROPERTY_MEASUREMENT_UNITS,
          INTERACTION_CONTEXT_PROPERTY_MEASUREMENT_UNITS_SCREEN);
      }
    }

    m_usePointerApi = true;
  }

  registerClass();

  // The HWND returned by CreateWindowEx() is different than the
  // HWND used in WM_CREATE message.
  m_hwnd = createHwnd(this, spec);
  if (!m_hwnd)
    throw std::runtime_error("Error creating window");

  SetWindowLongPtr(m_hwnd, GWLP_USERDATA,
                   reinterpret_cast<LONG_PTR>(this));

  // This flag is used to avoid calling T::resizeImpl() when we
  // add the scrollbars to the window. (As the T type could not be
  // fully initialized yet.)
  m_isCreated = true;

  // We activate main windows by default only (TODO we could add a
  // WindowSpec::activate() flag for this)
  m_activate = (spec.parent() == nullptr);

  // Log information about the system (for debugging/user support
  // purposes in case the window doesn't display anything)
  if (base::get_log_level() >= INFO) {
    LOG("WIN: Clean boot: %d\n", GetSystemMetrics(SM_CLEANBOOT));
    LOG("WIN: Special modes:%s%s%s%s%s%s\n",
        GetSystemMetrics(SM_MOUSEPRESENT) ? " Mouse": "",
        GetSystemMetrics(SM_SWAPBUTTON) ? " SwappedButtons": "",
        GetSystemMetrics(SM_TABLETPC) ? " TabletPC": "",
        GetSystemMetrics(SM_DIGITIZER) ? " Digitizer": "",
        GetSystemMetrics(SM_SYSTEMDOCKED) ? " Docked": "",
        GetSystemMetrics(SM_IMMENABLED) ? " IMM": "");
    LOG("WIN: Monitors: %d%s:\n",
        GetSystemMetrics(SM_CMONITORS),
        GetSystemMetrics(SM_SAMEDISPLAYFORMAT) ? ", same display format": "");
    EnumDisplayMonitors(nullptr, nullptr, log_monitor_info, 0);
  }

  // TODO check if this is correct, or if Windows still need the
  //      scroll bars even when we use the pointers API, anyway at the
  //      moment we are always using the hack
  if (useScrollBarsHack()) {
    // Set scroll info to receive WM_HSCROLL/VSCROLL events (events
    // generated by some trackpad drivers).
    SCROLLINFO si;
    si.cbSize = sizeof(SCROLLINFO);
    si.fMask = SIF_POS | SIF_RANGE | SIF_PAGE;
    si.nMin = 0;
    si.nPos = 50;
    si.nMax = 100;
    si.nPage = 10;
    SetScrollInfo(m_hwnd, SB_HORZ, &si, FALSE);
    SetScrollInfo(m_hwnd, SB_VERT, &si, FALSE);
  }
}

WindowWin::~WindowWin()
{
  auto sys = system();

  // This makes no sense (because the os::System should be created at
  // this point), but we had a crash where a ~WindowWin() is called
  // from an atexit() callback when the System is nullptr.
  ASSERT(sys);
  if (sys) {
    auto& winApi = sys->winApi();
    if (m_ictx && winApi.DestroyInteractionContext)
      winApi.DestroyInteractionContext(m_ictx);
  }

  if (m_hwnd)
    DestroyWindow(m_hwnd);

  if (m_hcursor && m_customHcursor)
    DestroyIcon(m_hcursor);
}

os::ScreenRef WindowWin::screen() const
{
  if (m_hwnd) {
    HMONITOR monitor = MonitorFromWindow(m_hwnd, MONITOR_DEFAULTTONEAREST);
    return os::make_ref<ScreenWin>(monitor);
  }
  else
    return os::instance()->mainScreen();
}

os::ColorSpaceRef WindowWin::colorSpace() const
{
  if (auto defaultCS = os::instance()->windowsColorSpace())
    return defaultCS;

  if (m_hwnd) {
    HMONITOR monitor = MonitorFromWindow(m_hwnd, MONITOR_DEFAULTTONEAREST);
    std::string iccFilename = get_hmonitor_icc_filename(monitor);
    if (m_lastICCProfile != iccFilename) {
      m_lastICCProfile = iccFilename;
      if (!iccFilename.empty())
        m_lastColorProfile = get_colorspace_from_icc_file(iccFilename);
    }
  }
  // sRGB by default
  if (!m_lastColorProfile)
    m_lastColorProfile = os::instance()->makeColorSpace(gfx::ColorSpace::MakeSRGB());
  return m_lastColorProfile;
}

void WindowWin::setScale(int scale)
{
  m_scale = scale;

  // Align window size to new scale
  {
    RECT rc;
    GetWindowRect(m_hwnd, &rc);
    SendMessage(m_hwnd, WM_SIZING, 0, (LPARAM)&rc);
    SetWindowPos(m_hwnd, nullptr,
                 rc.left, rc.top,
                 rc.right - rc.left,
                 rc.bottom - rc.top,
                 SWP_NOZORDER | SWP_NOACTIVATE | SWP_FRAMECHANGED);
  }

  onResize(m_clientSize);
}

bool WindowWin::isVisible() const
{
  return (IsWindowVisible(m_hwnd) ? true: false);
}

void WindowWin::setVisible(bool visible)
{
  if (visible) {
    if (m_activate)
      ShowWindow(m_hwnd, SW_SHOWNORMAL);
    else
      ShowWindow(m_hwnd, SW_SHOWNOACTIVATE);

    UpdateWindow(m_hwnd);
  }
  else
    ShowWindow(m_hwnd, SW_HIDE);
}

void WindowWin::activate()
{
  SetActiveWindow(m_hwnd);
}

void WindowWin::maximize()
{
  if (!isMaximized())
    ShowWindow(m_hwnd, SW_MAXIMIZE);
  else
    ShowWindow(m_hwnd, SW_RESTORE);
}

void WindowWin::minimize()
{
  ShowWindow(m_hwnd, SW_MINIMIZE);
}

bool WindowWin::isMaximized() const
{
  return (IsZoomed(m_hwnd) ? true: false);
}

bool WindowWin::isMinimized() const
{
  return (GetWindowLong(m_hwnd, GWL_STYLE) & WS_MINIMIZE ? true: false);
}

bool WindowWin::isFullscreen() const
{
  return m_fullscreen;
}

void WindowWin::setFullscreen(bool state)
{
  const bool oldFullscreen = isFullscreen();
  m_fullscreen = state;

  // Enter into full screen mode
  if (!oldFullscreen && state) {
    HMONITOR monitor = MonitorFromWindow(m_hwnd, MONITOR_DEFAULTTONEAREST);
    if (!monitor)
      return;                   // No monitor?

    MONITORINFOEXA mi;
    memset((void*)&mi, 0, sizeof(mi));
    mi.cbSize = sizeof(mi);
    if (!GetMonitorInfoA(monitor, &mi))
      return;                   // Invalid monitor info?

    // Save the current window frame position to restore it when we
    // exit the full screen mode.
#if 0
    m_restoredPlacement.length = sizeof(WINDOWPLACEMENT);
    GetWindowPlacement(m_hwnd, &m_restoredPlacement);
#else
    {
      RECT rc;
      GetWindowRect(m_hwnd, &rc);
      m_restoredFrame = gfx::Rect(rc.left, rc.top,
                                  rc.right - rc.left, rc.bottom - rc.top);
    }
#endif

    LONG style = GetWindowLong(m_hwnd, GWL_STYLE);
    style &= ~(WS_CAPTION | WS_THICKFRAME);
    SetWindowLong(m_hwnd, GWL_STYLE, style);
    SetWindowPos(m_hwnd, nullptr,
                 mi.rcMonitor.left,
                 mi.rcMonitor.top,
                 (mi.rcMonitor.right - mi.rcMonitor.left),
                 (mi.rcMonitor.bottom - mi.rcMonitor.top),
                 SWP_NOZORDER | SWP_NOACTIVATE | SWP_FRAMECHANGED);
  }
  // Exit from full screen mode
  else if (oldFullscreen && !state) {
    LONG style = GetWindowLong(m_hwnd, GWL_STYLE);
    if (m_titled) style |= WS_CAPTION;
    style |= WS_THICKFRAME;
    SetWindowLong(m_hwnd, GWL_STYLE, style);

    // On restore, resize to the previous saved rect size.
#if 0
    SetWindowPlacement(m_hwnd, &m_restoredPlacement);
#else
    SetWindowPos(m_hwnd, nullptr,
                 m_restoredFrame.x, m_restoredFrame.y,
                 m_restoredFrame.w, m_restoredFrame.h,
                 SWP_NOZORDER | SWP_NOACTIVATE | SWP_FRAMECHANGED);
#endif
  }

  notifyFullScreenStateToShell();
  onResize(m_clientSize);
}

gfx::Size WindowWin::clientSize() const
{
  return m_clientSize;
}

gfx::Rect WindowWin::frame() const
{
  RECT rc;
  BOOL withShadow = false;
  if ((DwmIsCompositionEnabled(&withShadow) != S_OK) ||
      !withShadow ||
      // DwmGetWindowAttribute() returns the true bounds from the
      // frame edges (not from the shadow) when the DWM composition is
      // enabled.
      (DwmGetWindowAttribute(m_hwnd, DWMWA_EXTENDED_FRAME_BOUNDS, &rc, sizeof(RECT)) != S_OK)) {
    // In other case we can just use the GetWindowRect() function.
    GetWindowRect(m_hwnd, &rc);
  }
  return gfx::Rect(rc.left, rc.top, rc.right - rc.left, rc.bottom - rc.top);
}

void WindowWin::setFrame(const gfx::Rect& _bounds)
{
  gfx::Rect bounds = _bounds;

  // If the Desktop Window Manager (DWM) composition is enabled, the
  // window has an extra shadown, so we have to adjust the given
  // "_bounds" (which represent the frame edges) with the extra shadow
  // size. This is because SetWindowPos() receives the bounds of the
  // frame from the shadow (not from the window edges).
  RECT inner, outer;
  BOOL withShadow = false;
  if ((DwmIsCompositionEnabled(&withShadow) == S_OK) &&
      withShadow &&
      (DwmGetWindowAttribute(m_hwnd, DWMWA_EXTENDED_FRAME_BOUNDS, &inner, sizeof(RECT)) == S_OK)) {
    GetWindowRect(m_hwnd, &outer);
    bounds.enlarge(gfx::Border(inner.left - outer.left,
                               inner.top - outer.top,
                               outer.right - inner.right,
                               outer.bottom - inner.bottom));
  }
  SetWindowPos(m_hwnd, nullptr,
               bounds.x, bounds.y,
               bounds.w, bounds.h,
               SWP_NOZORDER | SWP_NOACTIVATE | SWP_FRAMECHANGED);
}

gfx::Rect WindowWin::contentRect() const
{
  RECT rc;
  GetClientRect(m_hwnd, &rc);
  ClientToScreen(m_hwnd, (LPPOINT)&rc);
  return gfx::Rect(rc.left, rc.top, rc.right, rc.bottom);
}

gfx::Rect WindowWin::restoredFrame() const
{
  return m_restoredFrame;
}

std::string WindowWin::title() const
{
  int n = GetWindowTextLength(m_hwnd);
  if (!n)
    return std::string();

  // One extra char for the trailing zero '\0'
  ++n;
  std::vector<wchar_t> buf(n, 0);
  GetWindowText(m_hwnd, &buf[0], n);
  return base::to_utf8(&buf[0], n);
}

void WindowWin::setTitle(const std::string& title)
{
  SetWindowText(m_hwnd, base::from_utf8(title).c_str());
}

void WindowWin::captureMouse()
{
  m_captureMouse = true;

  if (GetCapture() != m_hwnd) {
    MOUSE_TRACE("SetCapture\n");
    SetCapture(m_hwnd);
  }
}

void WindowWin::releaseMouse()
{
  m_captureMouse = false;

  if (GetCapture() == m_hwnd) {
    MOUSE_TRACE("ReleaseCapture\n");
    ReleaseCapture();
  }
}

void WindowWin::setMousePosition(const gfx::Point& position)
{
  POINT pos = { position.x * m_scale,
                position.y * m_scale };
  ClientToScreen(m_hwnd, &pos);
  SetCursorPos(pos.x, pos.y);

  system()->_setInternalMousePosition(gfx::Point(pos.x, pos.y));
}

bool WindowWin::setNativeMouseCursor(NativeCursor cursor)
{
  HCURSOR hcursor = NULL;

  switch (cursor) {
    case NativeCursor::Hidden:
      // Do nothing, just set to null
      break;
    case NativeCursor::Arrow:
      hcursor = LoadCursor(NULL, IDC_ARROW);
      break;
    case NativeCursor::Crosshair:
      hcursor = LoadCursor(NULL, IDC_CROSS);
      break;
    case NativeCursor::IBeam:
      hcursor = LoadCursor(NULL, IDC_IBEAM);
      break;
    case NativeCursor::Wait:
      hcursor = LoadCursor(NULL, IDC_WAIT);
      break;
    case NativeCursor::Link:
      hcursor = LoadCursor(NULL, IDC_HAND);
      break;
    case NativeCursor::Help:
      hcursor = LoadCursor(NULL, IDC_HELP);
      break;
    case NativeCursor::Forbidden:
      hcursor = LoadCursor(NULL, IDC_NO);
      break;
    case NativeCursor::Move:
      hcursor = LoadCursor(NULL, IDC_SIZEALL);
      break;
    case NativeCursor::SizeN:
    case NativeCursor::SizeNS:
    case NativeCursor::SizeS:
      hcursor = LoadCursor(NULL, IDC_SIZENS);
      break;
    case NativeCursor::SizeE:
    case NativeCursor::SizeW:
    case NativeCursor::SizeWE:
      hcursor = LoadCursor(NULL, IDC_SIZEWE);
      break;
    case NativeCursor::SizeNW:
    case NativeCursor::SizeSE:
      hcursor = LoadCursor(NULL, IDC_SIZENWSE);
      break;
    case NativeCursor::SizeNE:
    case NativeCursor::SizeSW:
      hcursor = LoadCursor(NULL, IDC_SIZENESW);
      break;
  }

  return setCursor(hcursor, false);
}

bool WindowWin::setNativeMouseCursor(const os::Surface* surface,
                                     const gfx::Point& focus,
                                     const int scale)
{
  ASSERT(surface);
  if (!surface)
    return false;

  SurfaceFormatData format;
  surface->getFormat(&format);

  // Only for 32bpp surfaces
  if (format.bitsPerPixel != 32)
    return false;

  gfx::Size sz(scale*surface->width(),
               scale*surface->height());

  if (!g_cursor_cache.recreate(sz))
    return false;

  uint32_t* bits = g_cursor_cache.bits();
  bool completelyTransparent = true;
  for (int y=0; y<sz.h; ++y) {
    const uint32_t* ptr = (const uint32_t*)surface->getData(0, (sz.h-1-y)/scale);
    for (int x=0, u=0; x<sz.w; ++x, ++bits) {
      uint32_t c = *ptr;
      uint32_t a = ((c & format.alphaMask) >> format.alphaShift);

      if (a)
        completelyTransparent = false;

      *bits = (a << 24) |
        (((c & format.redMask  ) >> format.redShift  ) << 16) |
        (((c & format.greenMask) >> format.greenShift) << 8) |
        (((c & format.blueMask ) >> format.blueShift ));
      if (++u == scale) {
        u = 0;
        ++ptr;
      }
    }
  }

  // It looks like if we set a cursor that is completely transparent
  // (all pixels with alpha=0), Windows will create a black opaque
  // rectangle cursor. Which is not what we are looking for. So in
  // this specific case we put a "no cursor" which has the expected
  // result.
  if (completelyTransparent) {
    setNativeMouseCursor(NativeCursor::Hidden);
    return true;
  }

  ICONINFO ii;
  ii.fIcon = FALSE;
  ii.xHotspot = scale*focus.x + scale/2;
  ii.yHotspot = scale*focus.y + scale/2;
  ii.hbmMask = g_cursor_cache.hmonobmp();
  ii.hbmColor = g_cursor_cache.hbmp();

  HCURSOR hcursor = CreateIconIndirect(&ii);
  return setCursor(hcursor, true);
}

void WindowWin::performWindowAction(const WindowAction action,
                                    const Event* event)
{
  int ht = HTNOWHERE;

  switch (action) {
    case WindowAction::Move:                  ht = HTCAPTION;     break;
    case WindowAction::ResizeFromTopLeft:     ht = HTTOPLEFT;     break;
    case WindowAction::ResizeFromTop:         ht = HTTOP;         break;
    case WindowAction::ResizeFromTopRight:    ht = HTTOPRIGHT;    break;
    case WindowAction::ResizeFromLeft:        ht = HTLEFT;        break;
    case WindowAction::ResizeFromRight:       ht = HTRIGHT;       break;
    case WindowAction::ResizeFromBottomLeft:  ht = HTBOTTOMLEFT;  break;
    case WindowAction::ResizeFromBottom:      ht = HTBOTTOM;      break;
    case WindowAction::ResizeFromBottomRight: ht = HTBOTTOMRIGHT; break;
  }

  if (ht != HTNOWHERE) {
    POINT pos;
    if (event) {
      pos.x = event->position().x;
      pos.y = event->position().y;
      ClientToScreen(m_hwnd, &pos);
    }
    else {
      GetCursorPos(&pos);
    }
    SendMessage(m_hwnd, WM_NCLBUTTONDOWN, ht, MAKELPARAM(pos.x, pos.y));
  }
}

void WindowWin::invalidateRegion(const gfx::Region& rgn)
{
#if 1 // Invalidating the region generates a flicker in Aseprite's
      // BrushPreview, because it looks like regions are then painted
      // and refreshed on the screen without synchronization (without
      // vsync?) or double-buffering (not even WS_EX_COMPOSITED fixes
      // the issue).
      //
      // Anyway we're going to give a try to this fix to improve the
      // performance in high-resolutions and fix the BrushPreview
      // later with an alternative solution.
  HRGN hrgn = nullptr;
  for (const gfx::Rect& rc : rgn) {
    HRGN rcHrgn = CreateRectRgn(
      rc.x*m_scale,
      rc.y*m_scale,
      rc.x2()*m_scale,
      rc.y2()*m_scale);
    if (!hrgn)
      hrgn = rcHrgn;
    else {
      CombineRgn(hrgn, hrgn, rcHrgn, RGN_OR);
      DeleteObject(rcHrgn);
    }
  }
  if (hrgn) {
    InvalidateRgn(m_hwnd, hrgn, FALSE);
    DeleteObject(hrgn);
  }
#elif 0 // Same flicker
  gfx::Rect bounds = rgn.bounds();
  RECT rc = {
    bounds.x*m_scale,
    bounds.y*m_scale,
    bounds.x*m_scale+bounds.w*m_scale,
    bounds.y*m_scale+bounds.h*m_scale };
  InvalidateRect(m_hwnd, &rc, FALSE);
#else  // Only way to avoid the flicker is invalidating the whole window.
       // TODO we should review this, it's almost sure that flicker
       //      is a problem from our side and there is a better way
       //      to handle it.
  InvalidateRect(m_hwnd, nullptr, FALSE);
#endif
}

std::string WindowWin::getLayout()
{
  WINDOWPLACEMENT wp;
  wp.length = sizeof(WINDOWPLACEMENT);
  if (GetWindowPlacement(m_hwnd, &wp)) {
    std::ostringstream s;
    s << 1 << ' '
      << wp.flags << ' '
      << wp.showCmd << ' '
      << wp.ptMinPosition.x << ' '
      << wp.ptMinPosition.y << ' '
      << wp.ptMaxPosition.x << ' '
      << wp.ptMaxPosition.y << ' '
      << wp.rcNormalPosition.left << ' '
      << wp.rcNormalPosition.top << ' '
      << wp.rcNormalPosition.right << ' '
      << wp.rcNormalPosition.bottom;
    return s.str();
  }
  return "";
}

void WindowWin::setLayout(const std::string& layout)
{
  WINDOWPLACEMENT wp;
  wp.length = sizeof(WINDOWPLACEMENT);

  std::istringstream s(layout);
  int ver;
  s >> ver;
  if (ver == 1) {
    s >> wp.flags
      >> wp.showCmd
      >> wp.ptMinPosition.x
      >> wp.ptMinPosition.y
      >> wp.ptMaxPosition.x
      >> wp.ptMaxPosition.y
      >> wp.rcNormalPosition.left
      >> wp.rcNormalPosition.top
      >> wp.rcNormalPosition.right
      >> wp.rcNormalPosition.bottom;
  }
  else
    return;

  if (SetWindowPlacement(m_hwnd, &wp)) {
    // TODO use the return value
  }
}

void WindowWin::setTranslateDeadKeys(bool state)
{
  m_translateDeadKeys = state;

  // Here we clear dead keys so we don't get those keys in the new
  // "translate dead keys" state. E.g. If we focus a text entry
  // field and the translation of dead keys is enabled, we don't
  // want to get previous dead keys. The same in case we leave the
  // text field with a pending dead key, that dead key must be
  // discarded.
  VkToUnicode tu;
  if (tu) {
    tu.toUnicode(VK_SPACE, 0);
    if (tu.size() != 0)
      tu.toUnicode(VK_SPACE, 0);
  }
}

void WindowWin::setInterpretOneFingerGestureAsMouseMovement(bool state)
{
  if (state) {
    if (!m_touch)
      m_touch = new Touch;
  }
  else if (m_touch) {
    killTouchTimer();
    delete m_touch;
    m_touch = nullptr;
  }
}

void WindowWin::onTabletAPIChange()
{
  LOG("WIN: On window %p tablet API change %d\n",
      m_hwnd, int(system()->tabletAPI()));

  closeWintabCtx();
  openWintabCtx();
}

bool WindowWin::setCursor(HCURSOR hcursor, bool custom)
{
  SetCursor(hcursor);
  if (m_hcursor && m_customHcursor)
    DestroyIcon(m_hcursor);
  m_hcursor = hcursor;
  m_customHcursor = custom;
  return (hcursor ? true: false);
}

LRESULT WindowWin::wndProc(UINT msg, WPARAM wparam, LPARAM lparam)
{
  switch (msg) {

    case WM_CREATE: {
      LOG("WIN: Creating window %p (tablet API %d)\n",
          m_hwnd, int(system()->tabletAPI()));
      openWintabCtx();

      if (m_borderless) {
        BOOL dwmEnabled = false;
        if ((DwmIsCompositionEnabled(&dwmEnabled) == S_OK) && dwmEnabled) {
          // Without this, we lost the shadow effect when WM_NCCALCSIZE returns 0
          MARGINS margins = { 0, 0, 0, 1 };
          DwmExtendFrameIntoClientArea(m_hwnd, &margins);
        }
      }

      notifyFullScreenStateToShell();
      break;
    }

    case WM_DESTROY:
      LOG("WIN: Destroying window %p (pen context %p)\n", m_hwnd, m_hpenctx);
      closeWintabCtx();
      break;

    case WM_SHOWWINDOW:
      if (wparam)
        checkColorSpaceChange();
      break;

    case WM_WINDOWPOSCHANGING: {
      if (m_adjustShadow) {
        // Check the drop shadow size
        BOOL dwmEnabled = false;
        if ((DwmIsCompositionEnabled(&dwmEnabled) == S_OK) && dwmEnabled) {
          RECT rc, exrc;
          GetWindowRect(m_hwnd, &rc);
          if (DwmGetWindowAttribute(m_hwnd, DWMWA_EXTENDED_FRAME_BOUNDS, &exrc, sizeof(RECT)) != S_OK)
            exrc = rc;

          const int leftEdge = exrc.left - rc.left;
          const int topEdge = exrc.top - rc.top;
          const int rightEdge = rc.right - exrc.right;
          const int bottomEdge = rc.bottom - exrc.bottom;

          if (leftEdge || topEdge || rightEdge || bottomEdge) {
            WINDOWPOS* winPos = (WINDOWPOS*)lparam;

            // Add the shadow edge to the position
            winPos->x = rc.left - leftEdge;
            winPos->y = rc.top - topEdge;
            winPos->cx = rc.right - rc.left + leftEdge + rightEdge;
            winPos->cy = rc.bottom - rc.top + topEdge + bottomEdge;
            winPos->flags &= ~(SWP_NOMOVE | SWP_NOSIZE);
            m_adjustShadow = false;
            return 0;
          }
        }
        else {
          m_adjustShadow = false;
        }
      }
      break;
    }

    case WM_WINDOWPOSCHANGED:
      // When a custom frame window (borderless) is maximized, Windows
      // put the window in the monitor bounds (not the workarea), so
      // the task bar is not visible. To fix this we put the window in
      // the workarea explicitly.
      //
      // This is combined with the handling of WM_NCCALCSIZE message.
      if (m_borderless &&
          isMaximized() &&
          !isFullscreen() &&
          !m_fixingPos) {
        gfx::Rect wa = screen()->workarea();

        // TODO when we maximize a window from the restored/regular
        //      state, autohide taskbars are hidden, but when come
        //      back from the fullscreen mode to the maximize mode,
        //      the autohide taskbar is visible (which is the correct
        //      behavior).

        m_fixingPos = true;
        SetWindowPos(m_hwnd, nullptr,
                     wa.x, wa.y,
                     wa.w, wa.h,
                     SWP_NOZORDER | SWP_NOACTIVATE | SWP_FRAMECHANGED | SWP_NOSENDCHANGING);
        m_fixingPos = false;
      }
      break;

    case WM_SETCURSOR:
      if (LOWORD(lparam) == HTCLIENT) {
        SetCursor(m_hcursor);
        return TRUE;
      }
      break;

    case WM_CLOSE: {
      Event ev;
      ev.setType(Event::CloseWindow);
      queueEvent(ev);

      // Don't close the window, it must be closed manually after
      // the CloseWindow event is processed.
      return 0;
    }

    case WM_NCPAINT:
      if (m_borderless) {
        // Don't paint frame border/grid grip in the scrollbars.
        return 0;
      }
      break;

    case WM_ERASEBKGND:
      // Don't erase background to avoid any kind of flickering
      return TRUE;

    case WM_NCACTIVATE:
      // The default WM_NCACTIVATE behavior paints the default NC
      // frame borders (and resize grip if scrollbars are enabled)
      // when we activate/deactivate the window.
      if (m_borderless || useScrollBarsHack()) {
        // From: https://docs.microsoft.com/en-us/windows/win32/winmsg/wm-ncactivate
        // "If lparam is set to -1, DefWindowProc() does not repaint
        // the nonclient area to reflect the state change."
        //
        // Anyway that's not enough, if scrollbars are enabled,
        // DefWindowProc() will try to draw the whole frame + the
        // resize grip, a "simple" hack is setting the window as
        // temporarily hidden, and then restoring the style again.
        LONG oldStyle, style;
        oldStyle = style = GetWindowLong(m_hwnd, GWL_STYLE);

        // Remove these styles to avoid drawing the resize grip at the
        // bottom-right border of the window.
        style &= ~(WS_HSCROLL | WS_VSCROLL);
        if (m_borderless) {
          // Avoid drawing the old-looking frame of the window.
          style &= ~WS_THICKFRAME;
        }

        SetWindowLong(m_hwnd, GWL_STYLE, style);
        auto res = DefWindowProc(m_hwnd, msg, wparam, lparam);
        SetWindowLong(m_hwnd, GWL_STYLE, oldStyle);
        return res;
      }
      break;

    case WM_ACTIVATE:
      if (wparam == WA_ACTIVE ||
          wparam == WA_CLICKACTIVE) {
        checkColorSpaceChange();
      }

      if (m_hpenctx) {
        // Handle z-order of Wintab context
        auto& api = system()->wintabApi();
        api.overlap(m_hpenctx, (wparam == WA_ACTIVE ||
                                wparam == WA_CLICKACTIVE) ? TRUE: FALSE);
      }
      break;

    case WM_PAINT:
      if (m_isCreated) {
        PAINTSTRUCT ps;
        HDC hdc = BeginPaint(m_hwnd, &ps);

        // If BeginPaint() returns null, it's highly probable that we
        // reached the limit of 10000 GDI objects (so there might be
        // some GDI leaks in the program).
        ASSERT(hdc);

        onPaint(hdc);
        EndPaint(m_hwnd, &ps);
        return true;
      }
      break;

    case WM_SIZING: {
      RECT* rect = reinterpret_cast<RECT*>(lparam);

      // Get the border needed on each side between the window rect
      // and the client area.
      int dx, dy;
      {
        RECT frame, client;
        GetWindowRect(m_hwnd, &frame);
        GetClientRect(m_hwnd, &client);
        dx = (frame.right - frame.left) - (client.right - client.left);
        dy = (frame.bottom - frame.top) - (client.bottom - client.top);
      }

      // We align the client area size to the m_scale.
      int w = std::max<int>(rect->right - rect->left, 0) - dx;
      int h = std::max<int>(rect->bottom - rect->top, 0) - dy;
      w = std::max<int>(w - (w % m_scale), 8*m_scale) + dx;
      h = std::max<int>(h - (h % m_scale), 8*m_scale) + dy;

      switch (wparam) {
        case WMSZ_LEFT:
          rect->left = rect->right - w;
          break;
        case WMSZ_RIGHT:
          rect->right = rect->left + w;
          break;
        case WMSZ_TOP:
          rect->top = rect->bottom - h;
          break;
        case WMSZ_TOPLEFT:
          rect->left = rect->right - w;
          rect->top = rect->bottom - h;
          break;
        case WMSZ_TOPRIGHT:
          rect->top = rect->bottom - h;
          rect->right = rect->left + w;
          break;
        case WMSZ_BOTTOM:
          rect->bottom = rect->top + h;
          break;
        case WMSZ_BOTTOMLEFT:
          rect->left = rect->right - w;
          rect->bottom = rect->top + h;
          break;
        case WMSZ_BOTTOMRIGHT:
          rect->right = rect->left + w;
          rect->bottom = rect->top + h;
          break;
      }
      break;
    }

    case WM_SIZE:
      if (m_isCreated) {
        gfx::Size newSize(GET_X_LPARAM(lparam),
                          GET_Y_LPARAM(lparam));

        if (newSize.w > 0 &&
            newSize.h > 0 &&
            m_clientSize != newSize) {
          m_clientSize = newSize;
          onResize(m_clientSize);
          InvalidateRect(m_hwnd, nullptr, FALSE);
        }

        WINDOWPLACEMENT pl;
        pl.length = sizeof(pl);
        if (GetWindowPlacement(m_hwnd, &pl) &&
            !m_fullscreen) {
          m_restoredFrame = gfx::Rect(
            pl.rcNormalPosition.left,
            pl.rcNormalPosition.top,
            pl.rcNormalPosition.right - pl.rcNormalPosition.left,
            pl.rcNormalPosition.bottom - pl.rcNormalPosition.top);
        }
      }
      break;

    case WM_ENTERSIZEMOVE:
      onStartResizing();
      break;

    case WM_EXITSIZEMOVE:
      checkColorSpaceChange();
      onEndResizing();
      break;

    // Mouse and Trackpad Messages

    case WM_MOUSEMOVE: {
      Event ev;
      mouseEvent(lparam, ev);

      MOUSE_TRACE("MOUSEMOVE xy=%d,%d\n",
                  ev.position().x, ev.position().y);

      if (m_ignoreRandomMouseEvents > 0) {
        MOUSE_TRACE(" - IGNORED (random event)\n");
        --m_ignoreRandomMouseEvents;
        break;
      }

      if (!m_hasMouse) {
        m_hasMouse = true;

        ev.setType(Event::MouseEnter);
        queueEvent(ev);

        MOUSE_TRACE("-> Event::MouseEnter\n");

        // Track mouse to receive WM_MOUSELEAVE message.
        TRACKMOUSEEVENT tme;
        tme.cbSize = sizeof(TRACKMOUSEEVENT);
        tme.dwFlags = TME_LEAVE;
        tme.hwndTrack = m_hwnd;
        _TrackMouseEvent(&tme);
      }

      if (m_pointerType != PointerType::Unknown) {
        ev.setPointerType(m_pointerType);
        ev.setPressure(m_pressure);
      }

      ev.setType(Event::MouseMove);

      auto sys = system();
      if (sys->tabletAPI() == TabletAPI::WintabPackets &&
          same_mouse_event(ev, m_lastWintabEvent))
        MOUSE_TRACE(" - IGNORED (WinTab)\n");
      else {
        queueEvent(ev);
        m_lastWintabEvent.setType(Event::None);

        sys->_setInternalMousePosition(ev);
      }
      break;
    }

    case WM_NCMOUSEMOVE:
    case WM_MOUSELEAVE:
      if (m_hasMouse) {
        m_hasMouse = false;

        Event ev;
        ev.setType(Event::MouseLeave);
        ev.setModifiers(get_modifiers_from_last_win32_message());
        queueEvent(ev);

        system()->_clearInternalMousePosition();
        MOUSE_TRACE("-> Event::MouseLeave\n");
      }
      break;

    case WM_LBUTTONDOWN:
    case WM_RBUTTONDOWN:
    case WM_MBUTTONDOWN:
    case WM_XBUTTONDOWN: {
      Event ev;
      mouseEvent(lparam, ev);
      ev.setType(Event::MouseDown);
      ev.setButton(
        msg == WM_LBUTTONDOWN ? Event::LeftButton:
        msg == WM_RBUTTONDOWN ? Event::RightButton:
        msg == WM_MBUTTONDOWN ? Event::MiddleButton:
        msg == WM_XBUTTONDOWN && GET_XBUTTON_WPARAM(wparam) == 1 ? Event::X1Button:
        msg == WM_XBUTTONDOWN && GET_XBUTTON_WPARAM(wparam) == 2 ? Event::X2Button:
        Event::NoneButton);

      if (m_pointerType != PointerType::Unknown) {
        ev.setPointerType(m_pointerType);
        ev.setPressure(m_pressure);
      }

      MOUSE_TRACE("BUTTONDOWN xy=%d,%d button=%d pointerType=%d\n",
                  ev.position().x, ev.position().y,
                  ev.button(), (int)m_pointerType);

      if (system()->tabletAPI() == TabletAPI::WintabPackets &&
          same_mouse_event(ev, m_lastWintabEvent)) {
        MOUSE_TRACE(" - IGNORED (WinTab)\n");
      }
      else {
        queueEvent(ev);
        m_lastWintabEvent.setType(Event::None);
      }
      break;
    }

    case WM_LBUTTONUP:
    case WM_RBUTTONUP:
    case WM_MBUTTONUP:
    case WM_XBUTTONUP: {
      Event ev;
      mouseEvent(lparam, ev);
      ev.setType(Event::MouseUp);
      ev.setButton(
        msg == WM_LBUTTONUP ? Event::LeftButton:
        msg == WM_RBUTTONUP ? Event::RightButton:
        msg == WM_MBUTTONUP ? Event::MiddleButton:
        msg == WM_XBUTTONUP && GET_XBUTTON_WPARAM(wparam) == 1 ? Event::X1Button:
        msg == WM_XBUTTONUP && GET_XBUTTON_WPARAM(wparam) == 2 ? Event::X2Button:
        Event::NoneButton);

      if (m_pointerType != PointerType::Unknown) {
        ev.setPointerType(m_pointerType);
        ev.setPressure(m_pressure);
      }

      MOUSE_TRACE("BUTTONUP xy=%d,%d button=%d\n",
                  ev.position().x, ev.position().y,
                  ev.button());

      if (system()->tabletAPI() == TabletAPI::WintabPackets &&
          same_mouse_event(ev, m_lastWintabEvent)) {
        MOUSE_TRACE(" - IGNORED (WinTab)\n");
      }
      else {
        queueEvent(ev);
        m_lastWintabEvent.setType(Event::None);
      }

      // Avoid popup menu for scrollbars
      if (msg == WM_RBUTTONUP)
        return 0;

      break;
    }

    case WM_LBUTTONDBLCLK:
    case WM_MBUTTONDBLCLK:
    case WM_RBUTTONDBLCLK:
    case WM_XBUTTONDBLCLK: {
      Event ev;
      mouseEvent(lparam, ev);
      ev.setType(Event::MouseDoubleClick);
      ev.setButton(
        msg == WM_LBUTTONDBLCLK ? Event::LeftButton:
        msg == WM_RBUTTONDBLCLK ? Event::RightButton:
        msg == WM_MBUTTONDBLCLK ? Event::MiddleButton:
        msg == WM_XBUTTONDBLCLK && GET_XBUTTON_WPARAM(wparam) == 1 ? Event::X1Button:
        msg == WM_XBUTTONDBLCLK && GET_XBUTTON_WPARAM(wparam) == 2 ? Event::X2Button:
        Event::NoneButton);

      if (m_pointerType != PointerType::Unknown) {
        ev.setPointerType(m_pointerType);
        ev.setPressure(m_pressure);
      }

      MOUSE_TRACE("BUTTONDBLCLK xy=%d,%d button=%d\n",
                  ev.position().x, ev.position().y,
                  ev.button());
      queueEvent(ev);
      break;
    }

    case WM_MOUSEWHEEL:
    case WM_MOUSEHWHEEL: {
      POINT pos = { GET_X_LPARAM(lparam),
                    GET_Y_LPARAM(lparam) };
      ScreenToClient(m_hwnd, &pos);

      Event ev;
      ev.setType(Event::MouseWheel);
      ev.setModifiers(get_modifiers_from_last_win32_message());
      ev.setPosition(gfx::Point(pos.x, pos.y) / m_scale);

      int z = GET_WHEEL_DELTA_WPARAM(wparam);
      if (ABS(z) >= WHEEL_DELTA)
        z /= WHEEL_DELTA;
      else {
        // TODO use floating point numbers or something similar
        //      (so we could use: z /= double(WHEEL_DELTA))
        z = SGN(z);
      }

      gfx::Point delta(
        (msg == WM_MOUSEHWHEEL ? z: 0),
        (msg == WM_MOUSEWHEEL ? -z: 0));
      ev.setWheelDelta(delta);
      queueEvent(ev);

      MOUSE_TRACE("MOUSEWHEEL xy=%d,%d delta=%d,%d\n",
                  ev.position().x, ev.position().y,
                  ev.wheelDelta().x, ev.wheelDelta().y);
      break;
    }

    case WM_HSCROLL:
    case WM_VSCROLL: {
      POINT pos;
      GetCursorPos(&pos);
      ScreenToClient(m_hwnd, &pos);

      Event ev;
      ev.setType(Event::MouseWheel);
      ev.setModifiers(get_modifiers_from_last_win32_message());
      ev.setPosition(gfx::Point(pos.x, pos.y) / m_scale);

      int bar = (msg == WM_HSCROLL ? SB_HORZ: SB_VERT);
      int z = GetScrollPos(m_hwnd, bar);

      switch (LOWORD(wparam)) {
        case SB_LEFT:
        case SB_LINELEFT:
          --z;
          break;
        case SB_PAGELEFT:
          z -= 2;
          break;
        case SB_RIGHT:
        case SB_LINERIGHT:
          ++z;
          break;
        case SB_PAGERIGHT:
          z += 2;
          break;
        case SB_THUMBPOSITION:
        case SB_THUMBTRACK:
        case SB_ENDSCROLL:
          // Do nothing
          break;
      }

      gfx::Point delta(
        (msg == WM_HSCROLL ? (z-50): 0),
        (msg == WM_VSCROLL ? (z-50): 0));
      ev.setWheelDelta(delta);

      SetScrollPos(m_hwnd, bar, 50, FALSE);
      queueEvent(ev);

      MOUSE_TRACE("HVSCROLL xy=%d,%d delta=%d,%d\n",
                  ev.position().x, ev.position().y,
                  ev.wheelDelta().x, ev.wheelDelta().y);
      break;
    }

    // Pointer API (since Windows 8.0)

    case WM_POINTERCAPTURECHANGED: {
      MOUSE_TRACE("POINTERCAPTURECHANGED\n");
      releaseMouse();
      break;
    }

    case WM_POINTERENTER: {
      POINTER_INFO pi;
      Event ev;
      if (!pointerEvent(wparam, ev, pi))
        break;

      MOUSE_TRACE("POINTERENTER id=%d xy=%d,%d\n",
                  pi.pointerId, ev.position().x, ev.position().y);

      if (pi.pointerType == PT_TOUCH || pi.pointerType == PT_PEN) {
        auto& winApi = system()->winApi();
        if (m_ictx && winApi.AddPointerInteractionContext) {
          winApi.AddPointerInteractionContext(m_ictx, pi.pointerId);

          if (m_touch && pi.pointerType == PT_TOUCH &&
              !m_touch->asMouse) {
            ++m_touch->fingers;
            TOUCH_TRACE("POINTERENTER fingers=%d\n", m_touch->fingers);
            if (m_touch->fingers == 1) {
              waitTimerToConvertFingerAsMouseMovement();
            }
            else if (m_touch->canBeMouse && m_touch->fingers >= 2) {
              delegateFingerToInteractionContext();
            }
          }
        }
      }

      if (!m_hasMouse) {
        m_hasMouse = true;

        ev.setType(Event::MouseEnter);
        queueEvent(ev);

        system()->_setInternalMousePosition(ev);
        MOUSE_TRACE("-> Event::MouseEnter\n");
      }
      return 0;
    }

    case WM_POINTERLEAVE: {
      POINTER_INFO pi;
      Event ev;
      if (!pointerEvent(wparam, ev, pi))
        break;

      MOUSE_TRACE("POINTERLEAVE id=%d\n", pi.pointerId);

      // After releasing a finger a WM_MOUSEMOVE event in the trackpad
      // position is generated, we'll ignore that message.
      if (m_touch)
        m_ignoreRandomMouseEvents = 1;
      else
        m_ignoreRandomMouseEvents = 0;

      if (pi.pointerType == PT_TOUCH || pi.pointerType == PT_PEN) {
        auto& winApi = system()->winApi();
        if (m_ictx && winApi.RemovePointerInteractionContext) {
          winApi.RemovePointerInteractionContext(m_ictx, pi.pointerId);

          if (m_touch && pi.pointerType == PT_TOUCH) {
            if (m_touch->fingers > 0)
              --m_touch->fingers;
            TOUCH_TRACE("POINTERLEAVE fingers=%d\n", m_touch->fingers);
            if (m_touch->fingers == 0) {
              if (m_touch->canBeMouse)
                sendDelayedTouchEvents();
              else
                clearDelayedTouchEvents();
              killTouchTimer();
              m_touch->asMouse = false;
            }
          }
        }
      }

      system()->_clearInternalMousePosition();

#if 0 // Don't generate MouseLeave from pen/touch messages
      // TODO we should generate this message, but after this touch
      //      messages don't work anymore, so we have to fix that problem.
      if (m_hasMouse) {
        m_hasMouse = false;

        ev.setType(Event::MouseLeave);
        queueEvent(ev);

        MOUSE_TRACE("-> Event::MouseLeave\n");
        return 0;
      }
#endif
      break;
    }

    case WM_POINTERDOWN: {
      POINTER_INFO pi;
      Event ev;
      if (!pointerEvent(wparam, ev, pi))
        break;

      if (pi.pointerType == PT_TOUCH || pi.pointerType == PT_PEN) {
        auto& winApi = system()->winApi();
        if (m_ictx && winApi.ProcessPointerFramesInteractionContext) {
          winApi.ProcessPointerFramesInteractionContext(m_ictx, 1, 1, &pi);
          if (!m_touch && pi.pointerType == PT_TOUCH)
            return 0;
        }
      }

      handlePointerButtonChange(ev, pi);

      MOUSE_TRACE("POINTERDOWN id=%d xy=%d,%d button=%d\n",
                  pi.pointerId, ev.position().x, ev.position().y,
                  ev.button());
      return 0;
    }

    case WM_POINTERUP: {
      POINTER_INFO pi;
      Event ev;
      if (!pointerEvent(wparam, ev, pi))
        break;

      if (pi.pointerType == PT_TOUCH || pi.pointerType == PT_PEN) {
        auto& winApi = system()->winApi();
        if (m_ictx && winApi.ProcessPointerFramesInteractionContext) {
          winApi.ProcessPointerFramesInteractionContext(m_ictx, 1, 1, &pi);
          if (!m_touch && pi.pointerType == PT_TOUCH)
            return 0;
        }
      }

      handlePointerButtonChange(ev, pi);

      MOUSE_TRACE("POINTERUP id=%d xy=%d,%d button=%d\n",
                  pi.pointerId, ev.position().x, ev.position().y,
                  ev.button());
      return 0;
    }

    case WM_POINTERUPDATE: {
      POINTER_INFO pi;
      Event ev;
      if (!pointerEvent(wparam, ev, pi))
        break;

      // See the comment for m_ignoreRandomMouseEvents variable, and
      // why here is = 2.
      m_ignoreRandomMouseEvents = 2;

      if (pi.pointerType == PT_TOUCH || pi.pointerType == PT_PEN) {
        auto& winApi = system()->winApi();
        if (m_ictx && winApi.ProcessPointerFramesInteractionContext) {
          winApi.ProcessPointerFramesInteractionContext(m_ictx, 1, 1, &pi);
          if (!m_touch && pi.pointerType == PT_TOUCH)
            return 0;
        }
      }

      if (!m_hasMouse) {
        m_hasMouse = true;

        ev.setType(Event::MouseEnter);
        queueEvent(ev);

        MOUSE_TRACE("-> Event::MouseEnter\n");
      }

      ev.setType(Event::MouseMove);

      if (m_touch && pi.pointerType == PT_TOUCH) {
        TOUCH_TRACE("POINTERUPDATE canBeMouse=%d asMouse=%d\n",
                    m_touch->canBeMouse,
                    m_touch->asMouse);
        if (!m_touch->asMouse) {
          if (m_touch->canBeMouse)
            m_touch->delayedEvents.push_back(ev);
          else
            return 0;
        }
        else
          queueEvent(ev);
      }
      else
        queueEvent(ev);

      handlePointerButtonChange(ev, pi);

      MOUSE_TRACE("POINTERUPDATE id=%d xy=%d,%d\n",
                  pi.pointerId, ev.position().x, ev.position().y);
      return 0;
    }

    case WM_POINTERWHEEL:
    case WM_POINTERHWHEEL: {
      POINTER_INFO pi;
      Event ev;
      if (!pointerEvent(wparam, ev, pi))
        break;

      ev.setType(Event::MouseWheel);

      int z = GET_WHEEL_DELTA_WPARAM(wparam);
      if (ABS(z) >= WHEEL_DELTA)
        z /= WHEEL_DELTA;
      else {
        // TODO use floating point numbers or something similar
        //      (so we could use: z /= double(WHEEL_DELTA))
        z = SGN(z);
      }

      gfx::Point delta(
        (msg == WM_POINTERHWHEEL ? z: 0),
        (msg == WM_POINTERWHEEL ? -z: 0));
      ev.setWheelDelta(delta);
      queueEvent(ev);

      MOUSE_TRACE("POINTERWHEEL xy=%d,%d delta=%d,%d\n",
                  ev.position().x, ev.position().y,
                  ev.wheelDelta().x, ev.wheelDelta().y);

      return 0;
    }

    case WM_TIMER:
      TOUCH_TRACE("TIMER %d\n", wparam);
      if (m_touch && m_touch->timerID == wparam) {
        killTouchTimer();

        if (!m_touch->asMouse &&
            m_touch->canBeMouse &&
            m_touch->fingers == 1) {
          TOUCH_TRACE("-> finger as mouse, sent %d events\n",
                      m_touch->delayedEvents.size());

          convertFingerAsMouseMovement();
        }
        else {
          delegateFingerToInteractionContext();
        }
      }
      break;

    // Keyboard Messages

    case WM_SYSKEYDOWN:
    case WM_KEYDOWN: {
      int vk = wparam;
      int scancode = (lparam >> 16) & 0xff;
      bool sendMsg = true;
      const KeyScancode ourScancode = win32vk_to_scancode(vk);

      // We only create one KeyDown event for modifiers. Bit 30
      // indicates the previous state of the key, if the modifier was
      // already pressed don't generate the event.
      if ((ourScancode >= kKeyFirstModifierScancode) &&
          (lparam & (1 << 30)))
        return 0;

      Event ev;
      ev.setType(Event::KeyDown);
      ev.setModifiers(get_modifiers_from_last_win32_message());
      ev.setScancode(ourScancode);
      ev.setUnicodeChar(0);
      ev.setRepeat(std::max(0, int((lparam & 0xffff)-1)));

      KEY_TRACE("KEYDOWN vk=%d scancode=%d->%d modifiers=%d\n",
                vk, scancode, ev.scancode(), ev.modifiers());

      {
        VkToUnicode tu;
        if (tu) {
          tu.toUnicode(vk, scancode);
          if (tu.isDeadKey()) {
            ev.setDeadKey(true);
            ev.setUnicodeChar(tu[0]);
            if (!m_translateDeadKeys)
              tu.toUnicode(vk, scancode); // Call again to remove dead-key
          }
          else if (tu.size() > 0) {
            sendMsg = false;
            for (int chr : tu) {
              ev.setUnicodeChar(chr);
              queueEvent(ev);

              KEY_TRACE(" -> queued unicode char=%d <%c>\n",
                        ev.unicodeChar(),
                        ev.unicodeChar() ? ev.unicodeChar(): ' ');
            }
          }
        }
      }

      if (sendMsg) {
        queueEvent(ev);
        KEY_TRACE(" -> queued unicode char=%d <%c>\n",
                  ev.unicodeChar(),
                  ev.unicodeChar() ? ev.unicodeChar(): ' ');
      }

      return 0;
    }

    case WM_SYSKEYUP:
    case WM_KEYUP: {
      Event ev;
      ev.setType(Event::KeyUp);
      ev.setModifiers(get_modifiers_from_last_win32_message());
      ev.setScancode(win32vk_to_scancode(wparam));
      ev.setUnicodeChar(0);
      ev.setRepeat(std::max(0, int((lparam & 0xffff)-1)));
      queueEvent(ev);

      // TODO If we use native menus, this message should be given
      // to the DefWindowProc() in some cases (e.g. F10 or Alt keys)
      return 0;
    }

    case WM_MENUCHAR:
      // Avoid playing a sound when Alt+key is pressed and it's not in a native menu
      return MAKELONG(0, MNC_CLOSE);

    case WM_DROPFILES: {
      HDROP hdrop = (HDROP)(wparam);
      base::paths files;

      int count = DragQueryFile(hdrop, 0xFFFFFFFF, NULL, 0);
      for (int index=0; index<count; ++index) {
        int length = DragQueryFile(hdrop, index, NULL, 0);
        if (length > 0) {
          std::vector<TCHAR> str(length+1);
          DragQueryFile(hdrop, index, &str[0], str.size());
          files.push_back(base::to_utf8(&str[0]));
        }
      }

      DragFinish(hdrop);

      Event ev;
      ev.setType(Event::DropFiles);
      ev.setFiles(files);
      queueEvent(ev);
      break;
    }

    case WM_NCCALCSIZE: {
      if (wparam) {
        if (m_borderless) {
#if 0     // TODO this is not working yet because the taskbar is not
          //      visible (in some way Windows is still hidden the
          //      taskbar), we've fixed this in WM_WINDOWPOSCHANGED
          if (isMaximized() && !m_fullscreen) {
            // As a maximized window without WS_CAPTION | WS_THICKFRAME
            // styles is seen as a full screen window, Windows gives us the
            // full screen area (instead of the workarea). This is a hack
            // to avoid that and just give us the workarea for our custom
            // frame/client area.
            gfx::Rect wa = screen()->workarea();

            NCCALCSIZE_PARAMS* cs = reinterpret_cast<NCCALCSIZE_PARAMS*>(lparam);
            cs->rgrc[0].left = wa.x;
            cs->rgrc[0].top = wa.y;
            cs->rgrc[0].right = wa.x2();
            cs->rgrc[0].bottom = wa.y2();
          }
#endif

          // Not using DefProcWindow() here will avoid showing a
          // native frame around the our custom frame.
          //
          // The "WVR_REDRAW" is used to redraw the whole client area
          // (not reusing old regions after the resize operation).
          return WVR_REDRAW;
        }

        if (useScrollBarsHack()) {
          // Scrollbars must be enabled and visible to get trackpad
          // events of old drivers. So we cannot use ShowScrollBar() to
          // hide them. This is a simple (maybe not so elegant)
          // solution: Expand the client area to we overlap the
          // scrollbars. In this way they are not visible, but we still
          // get their messages.
          NCCALCSIZE_PARAMS* cs = reinterpret_cast<NCCALCSIZE_PARAMS*>(lparam);
          cs->rgrc[0].right += GetSystemMetrics(SM_CYVSCROLL);
          cs->rgrc[0].bottom += GetSystemMetrics(SM_CYHSCROLL);
        }
      }
      break;
    }

    case WM_NCHITTEST: {
      LRESULT result = CallWindowProc(DefWindowProc, m_hwnd, msg, wparam, lparam);
      gfx::Point pt(GET_X_LPARAM(lparam),
                    GET_Y_LPARAM(lparam));

      ABS_CLIENT_RC(rc);
      gfx::Rect area(rc.left, rc.top, rc.right - rc.left, rc.bottom - rc.top);

      //LOG("NCHITTEST: %d %d - %d %d %d %d - %s\n", pt.x, pt.y, area.x, area.y, area.w, area.h, area.contains(pt) ? "true": "false");

      // We ignore scrollbars so if the mouse is above them, we return
      // as it's in the window client or resize area. (Remember that
      // we have scroll bars are enabled and visible to receive
      // trackpad messages only.)
      if (result == HTHSCROLL) {
        result = (area.contains(pt) ? HTCLIENT: HTBOTTOM);
      }
      else if (result == HTVSCROLL) {
        result = (area.contains(pt) ? HTCLIENT: HTRIGHT);
      }
      // Filter the resize grip area of the bottom-right corner, which
      // has the size of the scrollbars and we don't want to use that
      // area to resize the window.
      else if (result == HTBOTTOMRIGHT) {
        if (area.contains(pt))
          result = HTCLIENT;
      }

      return result;
    }

    // Wintab API Messages

    case WT_PROXIMITY: {
      HCTX ctx = (HCTX)wparam;
      ASSERT(m_hpenctx == ctx);

      bool entering_ctx = (LOWORD(lparam) ? true: false);
      if (entering_ctx && ctx) {
        auto& api = system()->wintabApi();

        // Get the cursor from the proximity packet
        PACKET packet;
        if (api.packets(ctx, 1, &packet) == 1) {
          m_pointerType = wt_packet_pkcursor_to_pointer_type(packet.pkCursor);
        }
      }
      else {
        m_pointerType = PointerType::Unknown;
      }

      MOUSE_TRACE("WT_PROXIMITY entering=%d pointerType=%d\n",
                  entering_ctx, (int)m_pointerType);

      // Reset last event
      m_lastWintabEvent.setType(Event::None);
      break;
    }

    case WT_PACKET: {
      const TabletAPI tabletAPI = system()->tabletAPI();
      auto& api = system()->wintabApi();
      HCTX ctx = (HCTX)lparam;
      if (m_packets.size() < api.packetQueueSize())
        m_packets.resize(api.packetQueueSize());

      int n = api.packets(ctx, m_packets.size(), &m_packets[0]);
      MOUSE_TRACE("WT_PACKET packets=%d\n", n);

      // It looks like that we can process the whole queue with
      // WTPacketsGet() but we will receive one WT_PACKET for each
      // packet anyway (even when the queue is empty).
      if (n == 0)
        break;

      m_pointerType = PointerType::Unknown;

      Event ev;
      ev.setModifiers(get_modifiers_from_last_win32_message());

      for (int i=0; i<n; ++i) {
        const PACKET& packet = m_packets[i];

        if (api.minPressure() < api.maxPressure()) {
          m_pressure =
            float(packet.pkNormalPressure - api.minPressure()) /
            float(api.maxPressure() - api.minPressure());
        }
        else {
          m_pressure = 0.0f;
        }
        m_pointerType = wt_packet_pkcursor_to_pointer_type(packet.pkCursor);

        if (tabletAPI == TabletAPI::WintabPackets) {
          POINT pos = { packet.pkX,
                        // Wintab API uses lower-left corner as the origin
                        (api.outBounds().h-1) - packet.pkY };
          ScreenToClient(m_hwnd, &pos);

          ev.setPosition(gfx::Point(pos.x, pos.y) / m_scale);
          ev.setPointerType(m_pointerType);
          ev.setPressure(m_pressure);

          // Get mouse button and even type (mouse move/down/up/double-click)
          Event::Type evType;
          Event::MouseButton mouseButton;
          api.mapCursorButton(packet.pkCursor,
                              HIWORD(packet.pkButtons), // Logical button
                              LOWORD(packet.pkButtons), // Relative button flag (down/up)
                              evType,
                              mouseButton);

          ev.setType(evType);

          // Do not put the mouse button in mouse move events (so they
          // match in WM_MOUSEMOVE and we can ignore duplicated events)
          if (evType != Event::MouseMove)
            ev.setButton(mouseButton);

          MOUSE_TRACE("  [%d] evType=%d xy=%d,%d pressure=%.4f evButton=%d pkCursor=%d pointerType=%d\n",
                      i, ev.type(), ev.position().x, ev.position().y, m_pressure,
                      (int)ev.button(), packet.pkCursor, (int)m_pointerType);

          if (evType != Event::None) {
            queueEvent(ev);

            // To avoid processing two times the last generated event in WM_MOUSEMOVE/WM_LBUTTONDOWN/UP
            m_lastWintabEvent = ev;
          }
        }
      }
      break;
    }

    case WT_INFOCHANGE: {
      const TabletAPI tabletAPI = system()->tabletAPI();
      MOUSE_TRACE("WT_INFOCHANGE tablet API %d\n", int(tabletAPI));

      if (m_hpenctx) {
        closeWintabCtx();

        // Wacom examples show that we have to wait a second so the
        // driver can identify the attached tablets.
        base::this_thread::sleep_for(1.0);
      }

      openWintabCtx();
      break;
    }

  }

  LRESULT result = FALSE;
  if (handle_dde_messages(m_hwnd, msg, wparam, lparam, result))
    return result;

  return DefWindowProc(m_hwnd, msg, wparam, lparam);
}

void WindowWin::mouseEvent(LPARAM lparam, Event& ev)
{
  ev.setModifiers(get_modifiers_from_last_win32_message());
  ev.setPosition(gfx::Point(
                   GET_X_LPARAM(lparam) / m_scale,
                   GET_Y_LPARAM(lparam) / m_scale));
}

bool WindowWin::pointerEvent(WPARAM wparam, Event& ev, POINTER_INFO& pi)
{
  if (!m_usePointerApi)
    return false;

  auto& winApi = system()->winApi();
  if (!winApi.GetPointerInfo(GET_POINTERID_WPARAM(wparam), &pi))
    return false;

  ABS_CLIENT_RC(rc);

  ev.setModifiers(get_modifiers_from_last_win32_message());
  ev.setPosition(gfx::Point((pi.ptPixelLocation.x - rc.left) / m_scale,
                            (pi.ptPixelLocation.y - rc.top) / m_scale));

  switch (pi.pointerType) {
    case PT_MOUSE: {
      MOUSE_TRACE("pi.pointerType PT_MOUSE\n");
      ev.setPointerType(PointerType::Mouse);

      // If we use EnableMouseInPointer(true), events from Wacom
      // stylus came as PT_MOUSE instead of PT_PEN with eraser
      // flag. This is just insane, EnableMouseInPointer(true) is not
      // an option at the moment if we want proper support for Wacom
      // events.
      break;
    }
    case PT_TOUCH: {
      MOUSE_TRACE("pi.pointerType PT_TOUCH\n");
      ev.setPointerType(PointerType::Touch);
      break;
    }
    case PT_TOUCHPAD: {
      MOUSE_TRACE("pi.pointerType PT_TOUCHPAD\n");
      ev.setPointerType(PointerType::Touchpad);
      break;
    }
    case PT_PEN: {
      MOUSE_TRACE("pi.pointerType PT_PEN\n");
      ev.setPointerType(PointerType::Pen);

      POINTER_PEN_INFO ppi;
      if (winApi.GetPointerPenInfo(pi.pointerId, &ppi)) {
        MOUSE_TRACE(" - ppi.penFlags = %d\n", ppi.penFlags);
        if (ppi.penFlags & PEN_FLAG_ERASER)
          ev.setPointerType(PointerType::Eraser);

        // Add pressure information
        ev.setPressure(
          base::clamp(float(ppi.pressure) / 1024.0f, 0.0f, 1.0f));
      }
      break;
    }
  }

  m_lastPointerId = pi.pointerId;
  return true;
}

void WindowWin::handlePointerButtonChange(Event& ev, POINTER_INFO& pi)
{
  if (pi.ButtonChangeType == POINTER_CHANGE_NONE) {
#if OS_USE_POINTER_API_FOR_MOUSE
    // Reset the counter of pointer down for the emulated double-click
    if (m_emulateDoubleClick)
      m_pointerDownCount = 0;
#endif
    return;
  }

  Event::MouseButton button = Event::NoneButton;
  bool down = false;

  switch (pi.ButtonChangeType) {
    case POINTER_CHANGE_FIRSTBUTTON_DOWN:
      down = true;
    case POINTER_CHANGE_FIRSTBUTTON_UP:
      button = Event::LeftButton;
      break;
    case  POINTER_CHANGE_SECONDBUTTON_DOWN:
      down = true;
    case POINTER_CHANGE_SECONDBUTTON_UP:
      button = Event::RightButton;
      break;
    case POINTER_CHANGE_THIRDBUTTON_DOWN:
      down = true;
    case POINTER_CHANGE_THIRDBUTTON_UP:
      button = Event::MiddleButton;
      break;
    case POINTER_CHANGE_FOURTHBUTTON_DOWN:
      down = true;
    case POINTER_CHANGE_FOURTHBUTTON_UP:
      button = Event::X1Button;
      break;
    case POINTER_CHANGE_FIFTHBUTTON_DOWN:
      down = true;
    case POINTER_CHANGE_FIFTHBUTTON_UP:
      button = Event::X2Button;
      break;
  }

  if (button == Event::NoneButton)
    return;

  ev.setType(down ? Event::MouseDown: Event::MouseUp);
  ev.setButton(button);

#if OS_USE_POINTER_API_FOR_MOUSE
  if (down && m_emulateDoubleClick) {
    if (button != m_lastPointerDownButton)
      m_pointerDownCount = 0;

    ++m_pointerDownCount;

    base::tick_t curTime = base::current_tick();
    if ((m_pointerDownCount == 2) &&
        (curTime - m_lastPointerDownTime) <= m_doubleClickMsecs) {
      ev.setType(Event::MouseDoubleClick);
      m_pointerDownCount = 0;
    }

    m_lastPointerDownTime = curTime;
    m_lastPointerDownButton = button;
  }
#endif

  if (m_touch && pi.pointerType == PT_TOUCH) {
    if (!m_touch->asMouse) {
      if (m_touch->canBeMouse) {
        // TODO Review why the ui layer needs a Event::MouseMove event
        //      before ButtonDown/Up events.
        Event evMouseMove = ev;
        evMouseMove.setType(Event::MouseMove);
        m_touch->delayedEvents.push_back(evMouseMove);
        m_touch->delayedEvents.push_back(ev);
      }
      return;
    }
  }

  queueEvent(ev);
  system()->_setInternalMousePosition(ev);
}

void WindowWin::handleInteractionContextOutput(
  const INTERACTION_CONTEXT_OUTPUT* output)
{
  MOUSE_TRACE("%s (%d) xy=%.16g %.16g flags=%d type=%d\n",
              output->interactionId == INTERACTION_ID_MANIPULATION ? "INTERACTION_ID_MANIPULATION":
              output->interactionId == INTERACTION_ID_TAP ? "INTERACTION_ID_TAP":
              output->interactionId == INTERACTION_ID_SECONDARY_TAP ? "INTERACTION_ID_SECONDARY_TAP":
              output->interactionId == INTERACTION_ID_HOLD ? "INTERACTION_ID_HOLD": "INTERACTION_ID_???",
              output->interactionId,
              output->x, output->y,
              output->interactionFlags,
              output->inputType);

  // We use the InteractionContext to interpret touch gestures only
  // and double tap with pen.
  if ((output->inputType == PT_TOUCH
       && (!m_touch
           || (!m_touch->asMouse && !m_touch->canBeMouse)
           || (output->arguments.tap.count == 2)))
      || (output->inputType == PT_PEN &&
          output->interactionId == INTERACTION_ID_TAP &&
          output->arguments.tap.count == 2)) {
    ABS_CLIENT_RC(rc);

    gfx::Point pos(int((output->x - rc.left) / m_scale),
                   int((output->y - rc.top) / m_scale));

    Event ev;
    ev.setModifiers(get_modifiers_from_last_win32_message());
    ev.setPosition(pos);

    bool hadMouse = m_hasMouse;
    if (!m_hasMouse) {
      m_hasMouse = true;
      ev.setType(Event::MouseEnter);
      queueEvent(ev);
    }

    switch (output->interactionId) {
      case INTERACTION_ID_MANIPULATION: {
        MOUSE_TRACE(" - delta xy=%.16g %.16g scale=%.16g expansion=%.16g rotation=%.16g\n",
                    output->arguments.manipulation.delta.translationX,
                    output->arguments.manipulation.delta.translationY,
                    output->arguments.manipulation.delta.scale,
                    output->arguments.manipulation.delta.expansion,
                    output->arguments.manipulation.delta.rotation);

        // TODO we should not change the sign
        gfx::Point delta(-int(output->arguments.manipulation.delta.translationX) / m_scale,
                         -int(output->arguments.manipulation.delta.translationY) / m_scale);

        if (output->interactionFlags & INTERACTION_FLAG_BEGIN) {
          ev.setType(Event::MouseMove);
          queueEvent(ev);
        }

        ev.setType(Event::MouseWheel);
        ev.setWheelDelta(delta);
        ev.setPreciseWheel(true);
        queueEvent(ev);

        ev.setType(Event::TouchMagnify);
        ev.setMagnification(output->arguments.manipulation.delta.scale - 1.0);
        queueEvent(ev);
        break;
      }

      case INTERACTION_ID_TAP:
        MOUSE_TRACE(" - count=%d\n", output->arguments.tap.count);

        ev.setButton(Event::LeftButton);
        ev.setType(Event::MouseMove); queueEvent(ev);
        if (output->arguments.tap.count == 2) {
          ev.setType(Event::MouseDoubleClick); queueEvent(ev);
        }
        else {
          ev.setType(Event::MouseDown); queueEvent(ev);
          ev.setType(Event::MouseUp); queueEvent(ev);
        }
        break;

      case INTERACTION_ID_SECONDARY_TAP:
      case INTERACTION_ID_HOLD:
        ev.setButton(Event::RightButton);
        ev.setType(Event::MouseMove); queueEvent(ev);
        ev.setType(Event::MouseDown); queueEvent(ev);
        ev.setType(Event::MouseUp); queueEvent(ev);
        break;
    }
  }
}

void WindowWin::waitTimerToConvertFingerAsMouseMovement()
{
  ASSERT(m_touch);
  m_touch->canBeMouse = true;
  clearDelayedTouchEvents();
  SetTimer(m_hwnd, m_touch->timerID = 1,
           kFingerAsMouseTimeout, nullptr);
  TOUCH_TRACE(" - Set timer\n");
}

void WindowWin::convertFingerAsMouseMovement()
{
  ASSERT(m_touch);
  m_touch->asMouse = true;
  sendDelayedTouchEvents();
}

void WindowWin::delegateFingerToInteractionContext()
{
  ASSERT(m_touch);
  m_touch->canBeMouse = false;
  m_touch->asMouse = false;
  clearDelayedTouchEvents();
  if (m_touch->timerID > 0)
    killTouchTimer();
}

void WindowWin::sendDelayedTouchEvents()
{
  ASSERT(m_touch);
  for (auto& ev : m_touch->delayedEvents)
    queueEvent(ev);
  clearDelayedTouchEvents();
}

void WindowWin::clearDelayedTouchEvents()
{
  ASSERT(m_touch);
  m_touch->delayedEvents.clear();
}

void WindowWin::killTouchTimer()
{
  ASSERT(m_touch);
  if (m_touch->timerID > 0) {
    KillTimer(m_hwnd, m_touch->timerID);
    m_touch->timerID = 0;
    TOUCH_TRACE(" - Kill timer\n");
  }
}

void WindowWin::checkColorSpaceChange()
{
  os::ColorSpaceRef oldColorSpace = m_lastColorProfile;
  os::ColorSpaceRef newColorSpace = colorSpace();
  if (oldColorSpace != newColorSpace)
    onChangeColorSpace();
}

void WindowWin::openWintabCtx()
{
  const TabletAPI tabletAPI = system()->tabletAPI();
  if (tabletAPI == TabletAPI::Wintab ||
      tabletAPI == TabletAPI::WintabPackets) {
    // Attach Wacom context
    auto& api = system()->wintabApi();
    m_hpenctx = api.open(
      m_hwnd,
      true); // We want to move the cursor with the pen in any case

    if (api.crashedBefore())
      system()->setTabletAPI(TabletAPI::Default);
  }
}

void WindowWin::closeWintabCtx()
{
  if (m_hpenctx) {
    auto& api = system()->wintabApi();
    api.close(m_hpenctx);
    m_hpenctx = nullptr;
  }
}

void WindowWin::notifyFullScreenStateToShell()
{
  base::ComPtr<ITaskbarList2> taskbar;
  HRESULT hr = CoCreateInstance(CLSID_TaskbarList,
                                nullptr, CLSCTX_INPROC_SERVER,
                                IID_PPV_ARGS(&taskbar));
  if (FAILED(hr))
    return;

  // Useful to send the taskbar at the bottom when the window is set
  // as fullscreen.
  taskbar->MarkFullscreenWindow(m_hwnd, m_fullscreen ? TRUE: FALSE);
}

//static
void WindowWin::registerClass()
{
  HMODULE instance = GetModuleHandle(nullptr);

  WNDCLASSEX wcex;
  if (GetClassInfoEx(instance, OS_WND_CLASS_NAME, &wcex))
    return;                 // Already registered

  wcex.cbSize        = sizeof(WNDCLASSEX);
  wcex.style         = CS_DBLCLKS;
  wcex.lpfnWndProc   = &WindowWin::staticWndProc;
  wcex.cbClsExtra    = 0;
  wcex.cbWndExtra    = 0;
  wcex.hInstance     = instance;
  wcex.hIcon         = LoadIcon(instance, L"0");
  wcex.hCursor       = NULL;
  wcex.hbrBackground = (HBRUSH)(COLOR_WINDOWFRAME+1);
  wcex.lpszMenuName  = nullptr;
  wcex.lpszClassName = OS_WND_CLASS_NAME;
  wcex.hIconSm       = nullptr;

  if (RegisterClassEx(&wcex) == 0)
    throw std::runtime_error("Error registering window class");
}

//static
HWND WindowWin::createHwnd(WindowWin* self, const WindowSpec& spec)
{
  int exStyle = WS_EX_ACCEPTFILES;
  int style = 0;
  if (spec.titled()) {
    if (!spec.parent())
      exStyle |= WS_EX_APPWINDOW;
    style |= WS_OVERLAPPED | WS_SYSMENU | WS_CAPTION;
  }
  else {
    style |= WS_POPUP;
  }
  if (spec.minimizable()) {
    style |= WS_SYSMENU | WS_MINIMIZEBOX;
  }
  if (spec.resizable() ||
      // Without WS_THICKFRAME we get a white canvas for borderless
      // windows because we don't receive a WM_SIZE as we intercept
      // WM_NCCALCSIZE in this case.
      spec.borderless()) {
    style |= WS_THICKFRAME;
  }
  if (spec.maximizable()) {
    style |= WS_MAXIMIZEBOX;
  }
  if (spec.floating()) {
    exStyle |= WS_EX_TOOLWINDOW;
  }

  gfx::Rect rc;

  switch (spec.position()) {
    case WindowSpec::Position::Default:
      rc.x = CW_USEDEFAULT;
      rc.y = CW_USEDEFAULT;
      break;
    case WindowSpec::Position::Frame:
      rc = spec.frame();
      break;
    case WindowSpec::Position::ContentRect:
      rc = spec.contentRect();
      break;
  }

  if (!spec.contentRect().isEmpty()) {
    rc.w = spec.contentRect().w;
    rc.h = spec.contentRect().h;
    RECT ncrc = { 0, 0, rc.w, rc.h };
    AdjustWindowRectEx(&ncrc, style,
                       false,     // Add a field to WindowSpec to add native menu bars
                       exStyle);

    if (rc.x != CW_USEDEFAULT) rc.x += ncrc.left;
    if (rc.y != CW_USEDEFAULT) rc.y += ncrc.top;
    rc.w = ncrc.right - ncrc.left;
    rc.h = ncrc.bottom - ncrc.top;
  }
  else if (!spec.frame().isEmpty()) {
    rc.w = spec.frame().w;
    rc.h = spec.frame().h;
  }
  else {
    rc.w = CW_USEDEFAULT;
    rc.h = CW_USEDEFAULT;
  }

  HWND hwnd = CreateWindowEx(
    exStyle,
    OS_WND_CLASS_NAME,
    L"",
    style,
    rc.x, rc.y, rc.w, rc.h,
    (HWND)(spec.parent() ? static_cast<WindowWin*>(spec.parent())->nativeHandle(): nullptr),
    nullptr,
    GetModuleHandle(nullptr),
    reinterpret_cast<LPVOID>(self));
  if (!hwnd)
    return nullptr;

  return hwnd;
}

//static
LRESULT CALLBACK WindowWin::staticWndProc(HWND hwnd, UINT msg, WPARAM wparam, LPARAM lparam)
{
  WindowWin* wnd = nullptr;

  if (msg == WM_CREATE) {
    wnd =
      reinterpret_cast<WindowWin*>(
        reinterpret_cast<LPCREATESTRUCT>(lparam)->lpCreateParams);

    if (wnd && wnd->m_hwnd == nullptr)
      wnd->m_hwnd = hwnd;
  }
  else {
    wnd = reinterpret_cast<WindowWin*>(GetWindowLongPtr(hwnd, GWLP_USERDATA));

    // Check that the user data makes sense
    if (wnd && wnd->m_hwnd != hwnd)
      wnd = nullptr;
  }

  if (wnd) {
    ASSERT(wnd->m_hwnd == hwnd);
    return wnd->wndProc(msg, wparam, lparam);
  }
  else {
    return DefWindowProc(hwnd, msg, wparam, lparam);
  }
}

//static
void CALLBACK WindowWin::staticInteractionContextCallback(
  void* clientData,
  const INTERACTION_CONTEXT_OUTPUT* output)
{
  WindowWin* self = reinterpret_cast<WindowWin*>(clientData);
  self->handleInteractionContextOutput(output);
}

// static
SystemWin* WindowWin::system()
{
  return static_cast<SystemWin*>(os::instance());
}

} // namespace os<|MERGE_RESOLUTION|>--- conflicted
+++ resolved
@@ -198,15 +198,11 @@
   return TRUE;
 }
 
-<<<<<<< HEAD
+PointerType WindowWin::m_pointerType = PointerType::Unknown;
+float WindowWin::m_pressure = 0.0f;
+std::vector<PACKET> WindowWin::m_packets;
+
 WindowWin::Touch::Touch()
-=======
-PointerType WinWindow::m_pointerType = PointerType::Unknown;
-float WinWindow::m_pressure = 0.0f;
-std::vector<PACKET> WinWindow::m_packets;
-
-WinWindow::Touch::Touch()
->>>>>>> 565e6bb6
   : fingers(0)
   , canBeMouse(false)
   , asMouse(false)
@@ -239,15 +235,10 @@
   , m_pointerDownCount(0)
 #endif
   , m_hpenctx(nullptr)
-<<<<<<< HEAD
-  , m_pointerType(PointerType::Unknown)
-  , m_pressure(0.0f)
   , m_fullscreen(false)
   , m_titled(spec.titled())
   , m_borderless(spec.borderless())
   , m_fixingPos(false)
-=======
->>>>>>> 565e6bb6
 {
   auto& winApi = system()->winApi();
   if (
