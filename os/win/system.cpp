// LAF OS Library
// Copyright (C) 2020-2023  Igara Studio S.A.
//
// This file is released under the terms of the MIT license.
// Read LICENSE.txt for more information.

#ifdef HAVE_CONFIG_H
#include "config.h"
#endif

#include "base/log.h"
#include "os/win/system.h"

#include "gfx/color.h"
#include "os/win/screen.h"

#include <limits>

#pragma push_macro("ERROR")
#undef ERROR

namespace os {

bool win_is_key_pressed(KeyScancode scancode);
int win_get_unicode_from_scancode(KeyScancode scancode);

static const gfx::Point kUnknownPos(std::numeric_limits<int>::min(),
                                    std::numeric_limits<int>::min());

class HBitmapPtr {
public:
  HBitmapPtr() : m_ptr(nullptr) { }
  ~HBitmapPtr() { reset(); }

  HBitmapPtr(const HBitmapPtr&) = delete;
  HBitmapPtr& operator=(const HBitmapPtr&) = delete;

  void reset(HBITMAP p = nullptr) {
    if (m_ptr)
      DeleteObject(m_ptr);
    m_ptr = p;
  }
  HBITMAP get() { return m_ptr; }
  operator bool() { return m_ptr != nullptr; }

private:
  HBITMAP m_ptr;
};

class CursorWin : public Cursor {
public:
  CursorWin(HCURSOR hcursor) : m_hcursor(hcursor) { }
  ~CursorWin() {
    // The m_hcursor can be nullptr if the cursor is completelly
    // transparent = equivalent to a Hidden cursor.
    if (m_hcursor) {
      DestroyIcon(m_hcursor);
    }
  }

  CursorWin(const CursorWin&) = delete;
  CursorWin& operator=(const CursorWin&) = delete;

  void* nativeHandle() override {
    return m_hcursor;
  }

private:
  HCURSOR m_hcursor;
};

// This class is used to avoid CreateDIBSection() as many times as
// possible (which is the slowest function if we are going to
// re-generate the cursor on each mouse movement).
class WinCursorCache {
public:
  WinCursorCache() { }
  ~WinCursorCache() { }

  bool recreate(const gfx::Size& size) {
    // Use cached bitmap
    if (m_hbmp && m_hmonobmp && m_size == size)
      return true;

    m_hbmp.reset();
    m_hmonobmp.reset();
    m_size = size;
    m_bits = nullptr;

    BITMAPV5HEADER bi;
    ZeroMemory(&bi, sizeof(BITMAPV5HEADER));
    bi.bV5Size = sizeof(BITMAPV5HEADER);
    bi.bV5Width = size.w;
    bi.bV5Height = size.h;
    bi.bV5Planes = 1;
    bi.bV5BitCount = 32;
    bi.bV5Compression = BI_BITFIELDS;
    bi.bV5RedMask = 0x00ff0000;
    bi.bV5GreenMask = 0x0000ff00;
    bi.bV5BlueMask = 0x000000ff;
    bi.bV5AlphaMask = 0xff000000;

    HDC hdc = GetDC(nullptr);
    m_hbmp.reset(
      CreateDIBSection(
        hdc, (BITMAPINFO*)&bi, DIB_RGB_COLORS,
        (void**)&m_bits, NULL, (DWORD)0));
    ReleaseDC(nullptr, hdc);
    if (!m_hbmp) {
      m_bits = nullptr;
      return false;
    }

    return true;
  }

  HBITMAP hbmp() {
    ASSERT(m_hbmp);
    return m_hbmp.get();
  }

  // Create an empty mask bitmap.
  HBITMAP hmonobmp() {
    if (!m_hmonobmp) {
      // We must fill the mask bitmap with ones to avoid issues when a cursor is fully
      // transparent. Before this change we were returning a "no cursor" from makeCursor
      // when the cursor was fully transparent to avoid showing a black bitmap as the
      // cursor. But then the following issue was found:
      // https://github.com/aseprite/aseprite/issues/3989 (which is about the mouse
      // cursor leaving a trail of cursors after it was switched to a fully transparent
      // cursor bitmap.
      // By filling the mask with ones we fix both, the issue and the black cursor.
      int maskSize = (((m_size.w + 15) >> 4) << 1) * m_size.h;
      auto maskBits = std::make_unique<BYTE[]>(maskSize);
      std::memset(maskBits.get(), 0xFF, maskSize);
      m_hmonobmp.reset(CreateBitmap(m_size.w, m_size.h, 1, 1, maskBits.get()));
    }
    return m_hmonobmp.get();
  }

  uint32_t* bits() const {
    ASSERT(m_bits);
    return m_bits;
  }

private:
  HBitmapPtr m_hbmp;
  HBitmapPtr m_hmonobmp;
  uint32_t* m_bits = nullptr;
  gfx::Size m_size;
};

static WinCursorCache g_cursor_cache;

SystemWin::SystemWin()
  : m_screenMousePos(kUnknownPos)
{
}

SystemWin::~SystemWin()
{
  if (m_appMode == AppMode::GUI) {
    OleUninitialize();
  }
  destroyInstance();
}

void SystemWin::setAppMode(AppMode appMode)
{
  m_appMode = appMode;
  if (m_appMode == AppMode::GUI) {
    HRESULT result = OleInitialize(nullptr);
    if (result != S_OK && result != S_FALSE)
      LOG(LogLevel::ERROR, "WIN: Could not initialize OLE (%d)", result);
  }
}

void SystemWin::setAppName(const std::string& appName)
{
  m_appName = appName;
}

void SystemWin::setTabletAPI(TabletAPI api)
{
  m_tabletAPI = api;

  // If the user selects the wintab API again, we remove any possible
  // file indicating a crash in the past.
  if (m_tabletAPI == TabletAPI::Wintab ||
      m_tabletAPI == TabletAPI::WintabPackets) {
    m_wintabApi.resetCrashFileIfPresent();
  }
}

bool SystemWin::isKeyPressed(KeyScancode scancode)
{
  return win_is_key_pressed(scancode);
}

int SystemWin::getUnicodeFromScancode(KeyScancode scancode)
{
  return win_get_unicode_from_scancode(scancode);
}

CursorRef SystemWin::makeCursor(const os::Surface* surface,
                                const gfx::Point& focus,
                                const int scale)
{
  ASSERT(surface);
  if (!surface)
    return nullptr;

  SurfaceFormatData format;
  surface->getFormat(&format);

  // Only for 32bpp surfaces
  if (format.bitsPerPixel != 32)
    return nullptr;

  gfx::Size sz(scale*surface->width(),
               scale*surface->height());

  if (!g_cursor_cache.recreate(sz))
    return nullptr;

  uint32_t* bits = g_cursor_cache.bits();
  for (int y=0; y<sz.h; ++y) {
    const uint32_t* ptr = (const uint32_t*)surface->getData(0, (sz.h-1-y)/scale);
    for (int x=0, u=0; x<sz.w; ++x, ++bits) {
      uint32_t c = *ptr;
      uint32_t a = ((c & format.alphaMask) >> format.alphaShift);

      *bits = (a << 24) |
        (((c & format.redMask  ) >> format.redShift  ) << 16) |
        (((c & format.greenMask) >> format.greenShift) << 8) |
        (((c & format.blueMask ) >> format.blueShift ));
      if (++u == scale) {
        u = 0;
        ++ptr;
      }
    }
  }

  ICONINFO ii;
  ii.fIcon = FALSE;
  ii.xHotspot = scale*focus.x + scale/2;
  ii.yHotspot = scale*focus.y + scale/2;
  ii.hbmMask = g_cursor_cache.hmonobmp();
  ii.hbmColor = g_cursor_cache.hbmp();

  HCURSOR hcursor = CreateIconIndirect(&ii);
  if (hcursor)
    return make_ref<CursorWin>(hcursor);
  else
    return nullptr;
}

gfx::Point SystemWin::mousePosition() const
{
  // We cannot use GetCursorPos() directly because it doesn't work
  // when have a pen connected to a notebook.
  if (m_screenMousePos != kUnknownPos) {
    return m_screenMousePos;
  }
  else {
    POINT pt;
    GetCursorPos(&pt);
    return gfx::Point(pt.x, pt.y);
  }
}

void SystemWin::setMousePosition(const gfx::Point& screenPosition)
{
  SetCursorPos(screenPosition.x, screenPosition.y);
}

gfx::Color SystemWin::getColorFromScreen(const gfx::Point& screenPosition) const
{
  HDC dc = GetDC(nullptr);
  COLORREF c = GetPixel(dc, screenPosition.x, screenPosition.y);
  ReleaseDC(nullptr, dc);
  return gfx::rgba(GetRValue(c),
                   GetGValue(c),
                   GetBValue(c));
}

ScreenRef SystemWin::mainScreen()
{
  // This is one of three possible ways to get the primary monitor
  // https://devblogs.microsoft.com/oldnewthing/20141106-00/?p=43683
  HMONITOR monitor = MonitorFromWindow(nullptr, MONITOR_DEFAULTTOPRIMARY);
  if (monitor)
    return make_ref<ScreenWin>(monitor);
  else
    return nullptr;
}

static BOOL CALLBACK list_screen_enumproc(HMONITOR monitor,
                                          HDC hdc, LPRECT rc,
                                          LPARAM data)
{
  auto list = (ScreenList*)data;
  list->push_back(make_ref<ScreenWin>(monitor));
  return TRUE;
}

void SystemWin::listScreens(ScreenList& list)
{
  EnumDisplayMonitors(
    nullptr, nullptr,
    list_screen_enumproc,
    (LPARAM)&list);
}

void SystemWin::_clearInternalMousePosition()
{
  m_screenMousePos = kUnknownPos;
}

void SystemWin::_setInternalMousePosition(const gfx::Point& pos)
{
  m_screenMousePos = pos;
}

void SystemWin::_setInternalMousePosition(const Event& ev)
{
  ASSERT(ev.window());
  if (!ev.window()) {           // Invalid Event state
    m_screenMousePos = kUnknownPos;
    return;
  }
  m_screenMousePos = ev.window()->pointToScreen(ev.position());
}

<<<<<<< HEAD
SystemRef System::makeWin()
{
  return make_ref<SystemWin>();
}

} // namespace os
=======
} // namespace os

#pragma pop_macro("ERROR")
>>>>>>> 4a2e2bb3
<|MERGE_RESOLUTION|>--- conflicted
+++ resolved
@@ -332,15 +332,11 @@
   m_screenMousePos = ev.window()->pointToScreen(ev.position());
 }
 
-<<<<<<< HEAD
 SystemRef System::makeWin()
 {
   return make_ref<SystemWin>();
 }
 
 } // namespace os
-=======
-} // namespace os
-
-#pragma pop_macro("ERROR")
->>>>>>> 4a2e2bb3
+
+#pragma pop_macro("ERROR")