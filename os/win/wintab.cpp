--- conflicted
+++ resolved
@@ -87,11 +87,7 @@
 
 private:
   static std::string getFilename() {
-<<<<<<< HEAD
-    std::string appName = SystemWin::instance()->appName();
-=======
-    std::string appName = os::instance()->appName();
->>>>>>> 36abe034
+    std::string appName = System::instance()->appName();
     return base::join_path(base::get_temp_path(),
                            appName + "-wintab32.crash");
   }
