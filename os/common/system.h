// LAF OS Library
// Copyright (C) 2019-2024  Igara Studio S.A.
// Copyright (C) 2012-2018  David Capello
//
// This file is released under the terms of the MIT license.
// Read LICENSE.txt for more information.

#ifndef OS_COMMON_SYSTEM_H
#define OS_COMMON_SYSTEM_H
#pragma once

<<<<<<< HEAD
#if LAF_WINDOWS
  #include "os/win/native_dialogs.h"
#elif LAF_MACOS
  #include "os/osx/app.h"
  #include "os/osx/menus.h"
  #include "os/osx/native_dialogs.h"
#elif LAF_LINUX
  #include "os/x11/native_dialogs.h"
#else
  #include "os/native_dialogs.h"
#endif

=======
#ifdef LAF_FREETYPE
#include "ft/lib.h"
#include "os/common/freetype_font.h"
#endif
#include "os/common/sprite_sheet_font.h"
>>>>>>> 4a2e2bb3
#include "os/event_queue.h"
#include "os/menus.h"
#include "os/system.h"

<<<<<<< HEAD
=======
#if CLIP_ENABLE_IMAGE
#include "clip/clip.h"
#endif

>>>>>>> 4a2e2bb3
namespace os {

class CommonSystem : public System {
public:
<<<<<<< HEAD
  CommonSystem() { }
  ~CommonSystem() {
    destroyInstance();
  }
=======
  CommonSystem();
  ~CommonSystem();
>>>>>>> 4a2e2bb3

  void setAppName(const std::string& appName) override { }
  void setAppMode(AppMode appMode) override { }

  void markCliFileAsProcessed(const std::string& fn) override { }
  void finishLaunching() override { }
  void activateApp() override { }

  Capabilities capabilities() const override {
    return (Capabilities)0;
  }

  void setTabletAPI(TabletAPI api) override {
    // Do nothing by default
  }

  TabletAPI tabletAPI() const override {
    return TabletAPI::Default;
  }

  void errorMessage(const char* msg) override;

  Logger* logger() override {
    return nullptr;
  }

  Menus* menus() override {
    return nullptr;
  }

  NativeDialogs* nativeDialogs() override;

  EventQueue* eventQueue() override {
    return EventQueue::instance();
  }

<<<<<<< HEAD
  KeyModifiers keyModifiers() override {
    return
      (KeyModifiers)
      ((isKeyPressed(kKeyLShift) ||
        isKeyPressed(kKeyRShift) ? kKeyShiftModifier: 0) |
       (isKeyPressed(kKeyLControl) ||
        isKeyPressed(kKeyRControl) ? kKeyCtrlModifier: 0) |
       (isKeyPressed(kKeyAlt) ? kKeyAltModifier: 0) |
       (isKeyPressed(kKeyAltGr) ? (kKeyCtrlModifier | kKeyAltModifier): 0) |
       (isKeyPressed(kKeyCommand) ? kKeyCmdModifier: 0) |
       (isKeyPressed(kKeySpace) ? kKeySpaceModifier: 0) |
       (isKeyPressed(kKeyLWin) ||
        isKeyPressed(kKeyRWin) ? kKeyWinModifier: 0));
  }

  bool gpuAcceleration() const override { return false; }
  void setGpuAcceleration(bool state) override { }
  ScreenRef mainScreen() override { return nullptr; }
  void listScreens(ScreenList& screens) override { }
  Window* defaultWindow() override { return nullptr; }
  Ref<Window> makeWindow(const WindowSpec&) override { return nullptr; }
  Ref<Surface> makeSurface(int, int, const os::ColorSpaceRef&) override { return nullptr; }
  Ref<Surface> makeRgbaSurface(int, int, const os::ColorSpaceRef&) override { return nullptr; }
  Ref<Surface> loadSurface(const char*) override { return nullptr; }
  Ref<Surface> loadRgbaSurface(const char*) override { return nullptr; }
  Ref<Cursor> makeCursor(const Surface*, const gfx::Point&, int) override { return nullptr; }
  bool isKeyPressed(KeyScancode) override { return false; }
  int getUnicodeFromScancode(KeyScancode) override { return 0; }
  void setTranslateDeadKeys(bool) override { }
  gfx::Point mousePosition() const override { return gfx::Point(0, 0); }
  void setMousePosition(const gfx::Point&) override { }
  gfx::Color getColorFromScreen(const gfx::Point&) const override { return gfx::ColorNone; }
  void listColorSpaces(std::vector<os::ColorSpaceRef>&) override { }
  os::ColorSpaceRef makeColorSpace(const gfx::ColorSpaceRef&) override { return nullptr; }
  Ref<ColorSpaceConversion> convertBetweenColorSpace(
    const os::ColorSpaceRef&, const os::ColorSpaceRef&) override {
      return nullptr;
  }
  void setWindowsColorSpace(const os::ColorSpaceRef&) override { }
  os::ColorSpaceRef windowsColorSpace() override { return nullptr; }

protected:
=======
  FontRef loadSpriteSheetFont(const char* filename, int scale) override;
  FontRef loadTrueTypeFont(const char* filename, int height) override;

  KeyModifiers keyModifiers() override;

#if CLIP_ENABLE_IMAGE
  SurfaceRef makeSurface(const clip::image& image) override;
#endif

protected:
  // This must be called in the final class that derived from
  // CommonSystem, because clearing the list of events can generate
  // events on windows that will depend on the platform-specific
  // System.
  //
  // E.g. We've crash reports because WindowWin is receiving
  // WM_ACTIVATE messages when we destroy the events queue, and the
  // handler of that message is expecting the SystemWin instance (not
  // a CommonSystem instance). That's why we cannot call this from
  // ~CommonSystem() destructor and we have to call this from
  // ~SystemWin (or other platform-specific System implementations).
>>>>>>> 4a2e2bb3
  void destroyInstance();

private:
  Ref<NativeDialogs> m_nativeDialogs;
};

} // namespace os

#endif<|MERGE_RESOLUTION|>--- conflicted
+++ resolved
@@ -9,50 +9,16 @@
 #define OS_COMMON_SYSTEM_H
 #pragma once
 
-<<<<<<< HEAD
-#if LAF_WINDOWS
-  #include "os/win/native_dialogs.h"
-#elif LAF_MACOS
-  #include "os/osx/app.h"
-  #include "os/osx/menus.h"
-  #include "os/osx/native_dialogs.h"
-#elif LAF_LINUX
-  #include "os/x11/native_dialogs.h"
-#else
-  #include "os/native_dialogs.h"
-#endif
-
-=======
-#ifdef LAF_FREETYPE
-#include "ft/lib.h"
-#include "os/common/freetype_font.h"
-#endif
-#include "os/common/sprite_sheet_font.h"
->>>>>>> 4a2e2bb3
 #include "os/event_queue.h"
 #include "os/menus.h"
 #include "os/system.h"
 
-<<<<<<< HEAD
-=======
-#if CLIP_ENABLE_IMAGE
-#include "clip/clip.h"
-#endif
-
->>>>>>> 4a2e2bb3
 namespace os {
 
 class CommonSystem : public System {
 public:
-<<<<<<< HEAD
-  CommonSystem() { }
-  ~CommonSystem() {
-    destroyInstance();
-  }
-=======
   CommonSystem();
   ~CommonSystem();
->>>>>>> 4a2e2bb3
 
   void setAppName(const std::string& appName) override { }
   void setAppMode(AppMode appMode) override { }
@@ -89,22 +55,7 @@
     return EventQueue::instance();
   }
 
-<<<<<<< HEAD
-  KeyModifiers keyModifiers() override {
-    return
-      (KeyModifiers)
-      ((isKeyPressed(kKeyLShift) ||
-        isKeyPressed(kKeyRShift) ? kKeyShiftModifier: 0) |
-       (isKeyPressed(kKeyLControl) ||
-        isKeyPressed(kKeyRControl) ? kKeyCtrlModifier: 0) |
-       (isKeyPressed(kKeyAlt) ? kKeyAltModifier: 0) |
-       (isKeyPressed(kKeyAltGr) ? (kKeyCtrlModifier | kKeyAltModifier): 0) |
-       (isKeyPressed(kKeyCommand) ? kKeyCmdModifier: 0) |
-       (isKeyPressed(kKeySpace) ? kKeySpaceModifier: 0) |
-       (isKeyPressed(kKeyLWin) ||
-        isKeyPressed(kKeyRWin) ? kKeyWinModifier: 0));
-  }
-
+  KeyModifiers keyModifiers() override;
   bool gpuAcceleration() const override { return false; }
   void setGpuAcceleration(bool state) override { }
   ScreenRef mainScreen() override { return nullptr; }
@@ -112,6 +63,9 @@
   Window* defaultWindow() override { return nullptr; }
   Ref<Window> makeWindow(const WindowSpec&) override { return nullptr; }
   Ref<Surface> makeSurface(int, int, const os::ColorSpaceRef&) override { return nullptr; }
+#if CLIP_ENABLE_IMAGE
+  Ref<Surface> makeSurface(const clip::image& image) override;
+#endif
   Ref<Surface> makeRgbaSurface(int, int, const os::ColorSpaceRef&) override { return nullptr; }
   Ref<Surface> loadSurface(const char*) override { return nullptr; }
   Ref<Surface> loadRgbaSurface(const char*) override { return nullptr; }
@@ -132,29 +86,6 @@
   os::ColorSpaceRef windowsColorSpace() override { return nullptr; }
 
 protected:
-=======
-  FontRef loadSpriteSheetFont(const char* filename, int scale) override;
-  FontRef loadTrueTypeFont(const char* filename, int height) override;
-
-  KeyModifiers keyModifiers() override;
-
-#if CLIP_ENABLE_IMAGE
-  SurfaceRef makeSurface(const clip::image& image) override;
-#endif
-
-protected:
-  // This must be called in the final class that derived from
-  // CommonSystem, because clearing the list of events can generate
-  // events on windows that will depend on the platform-specific
-  // System.
-  //
-  // E.g. We've crash reports because WindowWin is receiving
-  // WM_ACTIVATE messages when we destroy the events queue, and the
-  // handler of that message is expecting the SystemWin instance (not
-  // a CommonSystem instance). That's why we cannot call this from
-  // ~CommonSystem() destructor and we have to call this from
-  // ~SystemWin (or other platform-specific System implementations).
->>>>>>> 4a2e2bb3
   void destroyInstance();
 
 private:
