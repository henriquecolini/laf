--- conflicted
+++ resolved
@@ -57,13 +57,8 @@
 #endif
 
 int main(int argc, char* argv[]) {
-<<<<<<< HEAD
-#if __APPLE__
+#if LAF_MACOS
   os::AppOSX app;
-=======
-#if LAF_MACOS
-  os::OSXApp app;
->>>>>>> 7fc27270
   if (!app.init())
     return 1;
 #elif !LAF_WINDOWS
