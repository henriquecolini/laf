--- conflicted
+++ resolved
@@ -316,13 +316,8 @@
     return;
 
   formatData->format = kRgbaSurfaceFormat;
-<<<<<<< HEAD
   formatData->bitsPerPixel = 8*bitmap->bytesPerPixel();
-  formatData->pixelAlpha = asPixelAlpha(bitmap->alphaType());
-=======
-  formatData->bitsPerPixel = 8*m_bitmap.bytesPerPixel();
-  formatData->pixelAlpha = from_skia(m_bitmap.alphaType());
->>>>>>> 968f0e4b
+  formatData->pixelAlpha = from_skia(bitmap->alphaType());
 
   switch (bitmap->colorType()) {
     case kRGB_565_SkColorType:
